--- conflicted
+++ resolved
@@ -93,39 +93,7 @@
 			message,
 			weight_credit,
 		);
-<<<<<<< HEAD
 		if let Err(_) =
-=======
-		let xcm_weight = match Config::Weigher::weight(&mut message) {
-			Ok(x) => x,
-			Err(()) => {
-				log::debug!(
-					target: "xcm::execute_xcm_in_credit",
-					"Weight not computable! (origin: {:?}, message: {:?}, weight_limit: {:?}, weight_credit: {:?})",
-					origin,
-					message,
-					weight_limit,
-					weight_credit,
-				);
-				return Outcome::Error(XcmError::WeightNotComputable)
-			},
-		};
-		if xcm_weight > weight_limit {
-			log::debug!(
-				target: "xcm::execute_xcm_in_credit",
-				"Weight limit reached! weight > weight_limit: {:?} > {:?}. (origin: {:?}, message: {:?}, weight_limit: {:?}, weight_credit: {:?})",
-				xcm_weight,
-				weight_limit,
-				origin,
-				message,
-				weight_limit,
-				weight_credit,
-			);
-			return Outcome::Error(XcmError::WeightLimitReached(xcm_weight))
-		}
-
-		if let Err(e) =
->>>>>>> 745d3bc3
 			Config::Barrier::should_execute(&origin, &mut message, xcm_weight, &mut weight_credit)
 		{
 			log::debug!(
@@ -155,28 +123,7 @@
 			}
 		}
 
-<<<<<<< HEAD
-		// We silently drop any error from our attempt to refund the surplus as it's a charitable
-		// thing so best-effort is all we will do.
-		let _ = vm.refund_surplus();
-		drop(vm.trader);
-
-		let mut weight_used = xcm_weight.saturating_sub(vm.total_surplus);
-
-		if !vm.holding.is_empty() {
-			let trap_weight = Config::AssetTrap::drop_assets(&vm.original_origin, vm.holding);
-			weight_used.saturating_accrue(trap_weight);
-		};
-
-		match vm.error {
-			None => Outcome::Complete(weight_used),
-			// TODO: #2841 #REALWEIGHT We should deduct the cost of any instructions following
-			// the error which didn't end up being executed.
-			Some((_, e)) => Outcome::Incomplete(weight_used, e),
-		}
-=======
 		vm.post_execute(xcm_weight)
->>>>>>> 745d3bc3
 	}
 }
 
@@ -402,18 +349,12 @@
 				let dispatch_origin = Config::OriginConverter::convert_origin(origin, origin_kind)
 					.map_err(|_| XcmError::BadOrigin)?;
 				let weight = message_call.get_dispatch_info().weight;
-<<<<<<< HEAD
-				ensure!(weight <= require_weight_at_most, XcmError::TooMuchWeightRequired);
+				ensure!(weight <= require_weight_at_most, XcmError::MaxWeightInvalid);
 				let maybe_actual_weight = match message_call.dispatch(dispatch_origin) {
 					Ok(post_info) => {
 						self.transact_status = MaybeErrorCode::Success;
 						post_info.actual_weight
 					},
-=======
-				ensure!(weight <= require_weight_at_most, XcmError::MaxWeightInvalid);
-				let actual_weight = match message_call.dispatch(dispatch_origin) {
-					Ok(post_info) => post_info.actual_weight,
->>>>>>> 745d3bc3
 					Err(error_and_info) => {
 						self.transact_status = MaybeErrorCode::Error(error_and_info.error.encode());
 						error_and_info.post_info.actual_weight
