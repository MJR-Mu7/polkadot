[package]
name = "slot-range-helper"
version = "0.9.11"
authors = ["Parity Technologies <admin@parity.io>"]
edition = "2018"

[dependencies]
paste = "1.0"
enumn = "0.1.3"
<<<<<<< HEAD
parity-scale-codec = { version = "2.0.0", default-features = false, features = ["derive"] }
sp-std = { package = "sp-std", git = "https://github.com/paritytech/substrate", default-features = false , branch = "master" }
sp-runtime = { git = "https://github.com/paritytech/substrate", default-features = false , branch = "master" }
=======
parity-scale-codec = { version = "2.3.1", default-features = false, features = ["derive"] }
sp-std = { package = "sp-std", git = "https://github.com/paritytech/substrate", branch = "master", default-features = false }
sp-runtime = { git = "https://github.com/paritytech/substrate", branch = "master", default-features = false }
>>>>>>> ac28a784

[features]
default = ["std"]
std = [
	"sp-std/std",
	"parity-scale-codec/std",
	"sp-runtime/std",
]<|MERGE_RESOLUTION|>--- conflicted
+++ resolved
@@ -7,15 +7,9 @@
 [dependencies]
 paste = "1.0"
 enumn = "0.1.3"
-<<<<<<< HEAD
-parity-scale-codec = { version = "2.0.0", default-features = false, features = ["derive"] }
-sp-std = { package = "sp-std", git = "https://github.com/paritytech/substrate", default-features = false , branch = "master" }
-sp-runtime = { git = "https://github.com/paritytech/substrate", default-features = false , branch = "master" }
-=======
 parity-scale-codec = { version = "2.3.1", default-features = false, features = ["derive"] }
 sp-std = { package = "sp-std", git = "https://github.com/paritytech/substrate", branch = "master", default-features = false }
 sp-runtime = { git = "https://github.com/paritytech/substrate", branch = "master", default-features = false }
->>>>>>> ac28a784
 
 [features]
 default = ["std"]
