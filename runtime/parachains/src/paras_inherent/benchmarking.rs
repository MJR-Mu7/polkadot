// Copyright 2021 Parity Technologies (UK) Ltd.
// This file is part of Polkadot.

// Polkadot is free software: you can redistribute it and/or modify
// it under the terms of the GNU General Public License as published by
// the Free Software Foundation, either version 3 of the License, or
// (at your option) any later version.

// Polkadot is distributed in the hope that it will be useful,
// but WITHOUT ANY WARRANTY; without even the implied warranty of
// MERCHANTABILITY or FITNESS FOR A PARTICULAR PURPOSE.  See the
// GNU General Public License for more details.

// You should have received a copy of the GNU General Public License
// along with Polkadot.  If not, see <http://www.gnu.org/licenses/>.

use super::*;
use crate::{configuration, inclusion, initializer, paras, scheduler, session_info, shared};
use bitvec::{order::Lsb0 as BitOrderLsb0, vec::BitVec};
use frame_benchmarking::{account, benchmarks, impl_benchmark_test_suite};
use frame_system::RawOrigin;
use primitives::v1::{
	byzantine_threshold, collator_signature_payload, AvailabilityBitfield, CandidateCommitments,
	CandidateDescriptor, CandidateHash, CollatorId, CommittedCandidateReceipt, CompactStatement,
	CoreIndex, CoreOccupied, DisputeStatement, DisputeStatementSet, GroupIndex, HeadData,
	Id as ParaId, InvalidDisputeStatementKind, PersistedValidationData, SigningContext,
	UncheckedSigned, ValidDisputeStatementKind, ValidatorId, ValidatorIndex, ValidityAttestation,
};
use sp_core::H256;
use sp_runtime::{
	generic::Digest,
	traits::{One, Zero},
	RuntimeAppPublic,
};
<<<<<<< HEAD
use sp_std::{collections::btree_map::BTreeMap as HashMap, convert::TryInto};
use sp_runtime::RuntimeAppPublic;
=======
use sp_std::convert::TryInto;
>>>>>>> 16b18e6c

fn byte32_slice_from(n: u32) -> [u8; 32] {
	let mut slice = [0u8; 32];
	slice[31] = (n % (1 << 8)) as u8;
	slice[30] = ((n >> 8) % (1 << 8)) as u8;
	slice[29] = ((n >> 16) % (1 << 8)) as u8;
	slice[28] = ((n >> 24) % (1 << 8)) as u8;

	slice
}

// Brainstorming worst case aspects:
//
// - there are many fresh disputes, where the disputes have just been initiated.
// - create a new `DisputeState` with blank bitfields.
// - make sure spam slots is maxed out without being cleared
// - force one side to have a super majority, so we enable slashing <-- TODO
//
/// Paras inherent `enter` benchmark scenario builder.
struct BenchBuilder<T: Config> {
	validators: Option<Vec<ValidatorId>>,
	_phantom: sp_std::marker::PhantomData<T>,
}

/// Paras inherent `enter` benchmark scenario.
struct Bench<T: Config> {
	data: ParachainsInherentData<T::Header>,
}

impl<T: Config> BenchBuilder<T> {
	fn new() -> Self {
		BenchBuilder {
			validators: None,
			_phantom: sp_std::marker::PhantomData::<T>,
		}
	}

	/// Mock header for block #1.
	fn header() -> T::Header {
		T::Header::new(
			One::one(),         // number
			Default::default(), // extrinsics_root,
			Default::default(), // storage_root,
			Default::default(), // parent_hash,
			Default::default(), // digest,
		)
	}

	fn create_indexes(seed: u32) -> (ParaId, CoreIndex, GroupIndex) {
		let para_id = ParaId::from(seed);
		let core_idx = CoreIndex(seed);
		let group_idx =
			scheduler::Pallet::<T>::group_assigned_to_core(core_idx, 2u32.into()).unwrap();

		(para_id, core_idx, group_idx)
	}

	fn candidate_availability_mock(
		group_idx: GroupIndex,
		core_idx: CoreIndex,
		candidate_hash: CandidateHash,
		availability_votes: BitVec<BitOrderLsb0, u8>,
	) -> inclusion::CandidatePendingAvailability<T::Hash, T::BlockNumber> {
		inclusion::CandidatePendingAvailability::<T::Hash, T::BlockNumber>::new(
			core_idx,
			candidate_hash,
			Default::default(),
			availability_votes,
			Default::default(),
			Zero::zero(),
			One::one(),
			group_idx,
		)
	}

	fn add_availability(
		para_id: ParaId,
		core_idx: CoreIndex,
		group_idx: GroupIndex,
		availability_votes: BitVec<BitOrderLsb0, u8>,
		candidate_hash: CandidateHash,
	) {
		let candidate_availability = Self::candidate_availability_mock(
			group_idx,
			core_idx,
			candidate_hash,
			availability_votes,
		);
		// TODO notes: commitments does not include any data that would lead to heavy code
		// paths in `enact_candidate`. But enact_candidates does return a weight so maybe
		// that should be used. (Relevant for when bitfields indicate a candidate is available)
		let commitments = CandidateCommitments::<u32>::default();
		inclusion::PendingAvailability::<T>::insert(para_id, candidate_availability);
		inclusion::PendingAvailabilityCommitments::<T>::insert(&para_id, commitments);
	}

	fn availability_bitvec(concluding: Vec<u32>) -> AvailabilityBitfield {
		let mut bitfields = bitvec::bitvec![bitvec::order::Lsb0, u8; 0; 0];
		for i in 0..Self::cores() {
			// the first `availability` cores are marked as available
			if concluding.contains(&(i as u32)) {
				bitfields.push(true);
			} else {
				bitfields.push(false)
			}

			scheduler::AvailabilityCores::<T>::mutate(|cores| {
				cores[i as usize] = Some(CoreOccupied::Parachain)
			});
		}

		bitfields.into()
	}

	fn run_to_block(to: u32) {
		let to = to.into();
		while frame_system::Pallet::<T>::block_number() < to {
			let b = frame_system::Pallet::<T>::block_number();
			initializer::Pallet::<T>::on_finalize(b);

			let b = b + One::one();
			frame_system::Pallet::<T>::set_block_number(b);
			initializer::Pallet::<T>::on_initialize(b);
		}
	}

	/// Insert para ids into `paras::Parachains`.
	fn setup_para_ids(cores: u32) {
		// make sure parachains exist prior to session change.
		for i in 0..cores {
			let para_id = ParaId::from(i as u32);
			paras::Pallet::<T>::parachains_append(para_id);
		}
	}

	/// Generate validator key pairs and account ids.
	fn generate_validator_pairs(validator_count: u32) -> Vec<(T::AccountId, ValidatorId)> {
		(0..validator_count)
			.map(|i| {
				let public = ValidatorId::generate_pair(None);

				// this account is not actually used anywhere, just necessary to fulfill expected type
				// `validators` param of `test_trigger_on_new_session`.
				let account: T::AccountId = account("validator", i, i);
				(account, public)
			})
			.collect()
	}

	fn signing_context() -> SigningContext<T::Hash> {
		SigningContext { parent_hash: Self::header().hash(), session_index: 1 }
	}

	fn max_validators() -> u32 {
		let config_max = configuration::Pallet::<T>::config().max_validators.unwrap_or(200);
		config_max
	}

	fn max_validators_per_core() -> u32 {
		configuration::Pallet::<T>::config().max_validators_per_core.unwrap_or(5)
	}

	fn cores() -> u32 {
		Self::max_validators() / Self::max_validators_per_core()
	}

	fn max_statements() -> u32 {
		Self::max_validators()
	}

	/// Byzantine statement spam threshold.
	fn statement_spam_thresh() -> u32 {
		byzantine_threshold(Self::max_statements() as usize) as u32
	}

	fn validator_availability_votes_yes() -> BitVec<bitvec::order::Lsb0, u8> {
		// every validator confirms availability.
		bitvec::bitvec![bitvec::order::Lsb0, u8; 1; Self::max_validators() as usize]
	}

	/// Setup session 1 and create `self.validators_map` and `self.validators`.
	fn setup_session_1(mut self, validators: Vec<(T::AccountId, ValidatorId)>) -> Self {
		// initialize session 1.
		initializer::Pallet::<T>::test_trigger_on_new_session(
			true, // indicate the validator set has changed
			1,    // session index
			validators.clone().iter().map(|(a, v)| (a, v.clone())), // validators
			None, // queued - when this is None validators are considered queued
		);

		Self::run_to_block(2);

		// we use this because we want to make sure `frame_system::ParentHash` is set. The storage
		// item itself is private.
		frame_system::Pallet::<T>::initialize(
			&2u32.into(),
			&Self::header().hash(),
			&Digest::<T::Hash> { logs: Vec::new() },
			Default::default(),
		);

		// confirm setup at session change.
		// assert_eq!(scheduler::AvailabilityCores::<T>::get().len(), Self::cores() as usize);
		assert_eq!(scheduler::ValidatorGroups::<T>::get().len(), Self::cores() as usize);
		assert_eq!(<shared::Pallet<T>>::session_index(), 1);

				log::info!(target: LOG_TARGET, "b");

		// get validators from session info. We need to refetch them since they have been shuffled.
		let validators_shuffled: Vec<_> =
			session_info::Pallet::<T>::session_info(1)
				.unwrap()
				.validators
				.clone()
				.into_iter()
				.enumerate()
				.map(|(val_idx, public)| {
					// TODO we don't actually need to map here anymore, can just to a for loop to
					// sanity check things.
					{
						// sanity check that the validator keys line up as expected.
						let active_val_keys = shared::Pallet::<T>::active_validator_keys();
						let public_check = active_val_keys.get(val_idx).unwrap();
						assert_eq!(public, *public_check);
					}

					public
				})
				.collect();

		self.validators = Some(validators_shuffled);

		self
	}

	fn create_fully_available_and_new_backed(
		&self,
		first: u32,
		last: u32,
	) -> (Vec<BackedCandidate<T::Hash>>, Vec<UncheckedSigned<AvailabilityBitfield>>) {
		let validators =
			self.validators.as_ref().expect("must have some validators prior to calling");
		let config = configuration::Pallet::<T>::config();

		let backed_rng = first..last;

		let concluding_cores: Vec<_> = backed_rng.clone().map(|i| i as u32).collect();
		let availability_bitvec = Self::availability_bitvec(concluding_cores);

		let bitfields: Vec<UncheckedSigned<AvailabilityBitfield>> = validators
			.iter()
			.enumerate()
			.map(|(i, public)| {
				let unchecked_signed = UncheckedSigned::<AvailabilityBitfield>::benchmark_sign(
					public,
					availability_bitvec.clone(),
					&Self::signing_context(),
					ValidatorIndex(i as u32),
				);


				unchecked_signed
			})
			.collect();

		log::info!(target: LOG_TARGET, "c");

		for seed in backed_rng.clone() {
			// make sure the candidates that are concluding by becoming available are marked as
			// pending availability.
			let (para_id, core_idx, group_idx) = Self::create_indexes(seed);
			Self::add_availability(
				para_id,
				core_idx,
				group_idx,
				Self::validator_availability_votes_yes(),
				CandidateHash(H256::from(byte32_slice_from(seed))),
			);

			scheduler::AvailabilityCores::<T>::mutate(|cores| {
				cores[seed as usize] = Some(CoreOccupied::Parachain)
			});
		}

		log::info!(target: LOG_TARGET, "d");


		let backed_candidates: Vec<BackedCandidate<T::Hash>> = backed_rng
			.clone()
			.map(|seed| {
				let (para_id, _core_idx, group_idx) = Self::create_indexes(seed);

				// generate a pair and add it to the keystore.
				let collator_public = CollatorId::generate_pair(None);

				let relay_parent = Self::header().hash();
				let head_data: HeadData = Default::default();
				let persisted_validation_data_hash = PersistedValidationData::<H256> {
					parent_head: head_data.clone(), // dummy parent_head
					relay_parent_number: (*Self::header().number())
						.try_into()
						.map_err(|_| ())
						.expect("header.number is valid"),
					relay_parent_storage_root: Default::default(), // equivalent to header.storage_root,
					max_pov_size: config.max_pov_size,
				}
				.hash();

				let pov_hash = Default::default();
				let validation_code_hash = Default::default();
<<<<<<< HEAD
				let signature = collator_pair.public().sign(&collator_signature_payload(
=======
				let payload = collator_signature_payload(
>>>>>>> 16b18e6c
					&relay_parent,
					&para_id,
					&persisted_validation_data_hash,
					&pov_hash,
					&validation_code_hash,
<<<<<<< HEAD
				)).unwrap();
=======
				);
				let signature = collator_public.sign(&payload).unwrap();
>>>>>>> 16b18e6c

				// set the head data so it can be used while validating the signatures on the candidate
				// receipt.
				paras::Pallet::<T>::heads_insert(&para_id, head_data.clone());

				let mut past_code_meta = paras::ParaPastCodeMeta::<T::BlockNumber>::default();
				past_code_meta.note_replacement(0u32.into(), 0u32.into());

				// TODO explain
				paras::Pallet::<T>::past_code_meta_insert(&para_id, past_code_meta);
				paras::Pallet::<T>::current_code_hash_insert(
					&para_id,
					validation_code_hash.clone(),
				);

				let group_validators = scheduler::Pallet::<T>::group_validators(group_idx).unwrap();

				let candidate = CommittedCandidateReceipt::<T::Hash> {
					descriptor: CandidateDescriptor::<T::Hash> {
						para_id,
						relay_parent,
						// collator: collator_pair.public(),
						collator: collator_public,
						persisted_validation_data_hash,
						pov_hash,
						erasure_root: Default::default(),
						signature,
						para_head: head_data.hash(),
						validation_code_hash,
					},
					commitments: CandidateCommitments::<u32> {
						upward_messages: Vec::new(),
						horizontal_messages: Vec::new(),
						new_validation_code: None,
						head_data, // HeadData
						processed_downward_messages: 0,
						hrmp_watermark: 1u32,
					},
				};

				let candidate_hash = candidate.hash();

				let validity_votes: Vec<_> = group_validators
					.iter()
					.map(|val_idx| {
						let public = validators.get(val_idx.0 as usize).unwrap();

						// let pair = validator_map.get(public).unwrap();
						let sig = UncheckedSigned::<CompactStatement>::benchmark_sign(
							public,
							CompactStatement::Valid(candidate_hash.clone()),
							&Self::signing_context(),
							*val_idx,
						)
						.benchmark_signature();

						ValidityAttestation::Explicit(sig.clone())
					})
					.collect();

				BackedCandidate::<T::Hash> {
					candidate,
					validity_votes,
					validator_indices: bitvec::bitvec![bitvec::order::Lsb0, u8; 1; group_validators.len()],
				}
			})
			.collect();

			log::info!(target: LOG_TARGET, "e");

		(backed_candidates, bitfields)
	}

	fn create_disputes_with_some_spam(&self, start: u32, last: u32) -> Vec<DisputeStatementSet> {
		let validators =
			self.validators.as_ref().expect("must have some validators prior to calling");
		let config = configuration::Pallet::<T>::config();


		log::info!(target: LOG_TARGET, "f");
		log::info!(target: LOG_TARGET, "disputes with spam start {}, last {}", start, last);

		let mut spam_count = 0;
		(start..last)
			.map(|seed| {
				// fill corresponding storage items for inclusion that will be `taken` when `collect_disputed`
				// is called.
				let (para_id, core_idx, group_idx) = Self::create_indexes(seed);
				let candidate_hash = CandidateHash(H256::from(byte32_slice_from(seed)));

				Self::add_availability(
					para_id,
					core_idx,
					group_idx,
					Self::validator_availability_votes_yes(), // TODO
					candidate_hash,
				);

				// create the set of statements to dispute the above candidate hash.
				let statement_range = if spam_count < config.dispute_max_spam_slots {
					// if we have not hit the spam dispute statement limit, only make up to the byzantine
					// threshold number of statements.

					// TODO: we could max the amount of spam even more by  taking 3 1/3 chunks of
					// validator set and having them each attest to different statements. Right now we
					// just use 1 1/3 chunk.
					0..Self::statement_spam_thresh()
				} else {
					// otherwise, make the maximum number of statements, which is over the byzantine
					// threshold and thus these statements will not be counted as potential spam.
					0..Self::max_statements()
				};
				log::info!(target: LOG_TARGET, "g");

				let statements = statement_range
					.map(|validator_index| {
						let validator_public = &validators.get(validator_index as usize).unwrap();

						// we need dispute statements on each side.
						let dispute_statement = if validator_index % 2 == 0 {
							DisputeStatement::Invalid(InvalidDisputeStatementKind::Explicit)
						} else {
							DisputeStatement::Valid(ValidDisputeStatementKind::Explicit)
						};
						let data = dispute_statement
							.payload_data(candidate_hash.clone(), 1);

						// let debug_res = validator_pair.public().sign(&data);
						// println!("debug res validator sign {}", debug_res);
						let statement_sig = validator_public.sign(&data).unwrap();

						(dispute_statement, ValidatorIndex(validator_index), statement_sig)
					})
					.collect();

				if spam_count < config.dispute_max_spam_slots {
					spam_count += 1;
				}

				// return dispute statements with metadata.
				DisputeStatementSet {
					candidate_hash: candidate_hash.clone(),
					session: 1,
					statements,
				}
			})
			.collect()
	}

	fn build(self, backed_and_concluding: u32, disputed: u32) -> Bench<T> {
		// make sure relevant storage is cleared. TODO this is just to get the asserts to work when
		// running tests because it seems the storage is not cleared in between.
		inclusion::PendingAvailabilityCommitments::<T>::remove_all(None);
		inclusion::PendingAvailability::<T>::remove_all(None);

		Self::setup_para_ids(Self::cores());

		let validator_ids = Self::generate_validator_pairs(Self::max_validators());
		let builder = self.setup_session_1(validator_ids);

		let (backed_candidates, bitfields) =
			builder.create_fully_available_and_new_backed(0, backed_and_concluding);

		let last_disputed = backed_and_concluding + disputed;
		assert!(last_disputed <= Self::cores());
		let disputes = builder.create_disputes_with_some_spam(backed_and_concluding, last_disputed);
		log::info!(target: LOG_TARGET, "i");

		// spam slots are empty prior.
		// TODO
		// assert_eq!(disputes::Pallet::<T>::spam_slots(&builder.current_session), None);
		assert_eq!(
			inclusion::PendingAvailabilityCommitments::<T>::iter().count(),
			(disputed + backed_and_concluding) as usize
		);
		assert_eq!(
			inclusion::PendingAvailability::<T>::iter().count(),
			(disputed + backed_and_concluding) as usize
		);

		log::info!(target: LOG_TARGET, "k");


		Bench::<T> {
			data: ParachainsInherentData {
				bitfields,
				backed_candidates,
				disputes, // Vec<DisputeStatementSet>
				parent_header: Self::header(),
			},
		}
	}
}

// Variant over `d`, the number of cores with a disputed candidate. Remainder of cores are concluding
// and backed candidates.
benchmarks! {
	enter_dispute_dominant {
		let d in 0..BenchBuilder::<T>::cores();

		let backed_and_concluding = BenchBuilder::<T>::cores() - d;

		let config = configuration::Pallet::<T>::config();
		let scenario = BenchBuilder::<T>::new()
			.build(backed_and_concluding, d);
	}: enter(RawOrigin::None, scenario.data.clone())
	verify {
		// check that the disputes storage has updated as expected.

		// TODO
		// if d > 1 {
		// 	let spam_slots = disputes::Pallet::<T>::spam_slots(&scenario.current_session).unwrap();
		// 	assert!(
		// 		// we expect the first 1/3rd of validators to have maxed out spam slots. Sub 1 for when
		// 		// there is an odd number of validators.
		// 		// TODO
		// 		&spam_slots[..(BenchBuilder::<T>::statement_spam_thresh() - 1) as usize]
		// 		.iter()
		// 		.all(|n| *n == config.dispute_max_spam_slots)
		// 	);
		// 	assert!(
		// 		&spam_slots[BenchBuilder::<T>::statement_spam_thresh() as usize ..]
		// 		.iter()
		// 		.all(|n| *n == 0)
		// 	);
		// }

		// pending availability data is removed when disputes are collected.
		assert_eq!(
			inclusion::PendingAvailabilityCommitments::<T>::iter().count(),
			backed_and_concluding as usize
		);
		assert_eq!(
			inclusion::PendingAvailability::<T>::iter().count(),
			backed_and_concluding as usize
		);

		// max possible number of cores have been scheduled.
		assert_eq!(scheduler::Scheduled::<T>::get().len(), d as usize);

		// all cores are occupied by a parachain.
		assert_eq!(
			scheduler::AvailabilityCores::<T>::get().len(), BenchBuilder::<T>::cores() as usize
		);
	}

	enter_disputes_only {
		let d in 0..BenchBuilder::<T>::cores();

		log::info!(target: LOG_TARGET, "a");
		let backed_and_concluding = 0;

		let config = configuration::Pallet::<T>::config();
		let scenario = BenchBuilder::<T>::new()
			.build(backed_and_concluding, d);
		log::info!(target: LOG_TARGET, "x");

	}: enter(RawOrigin::None, scenario.data.clone())
	verify {
		log::warn!(target: LOG_TARGET, "y");
		// check that the disputes storage has updated as expected.

		// TODO
		// if d > 1 {
		// 	let spam_slots = disputes::Pallet::<T>::spam_slots(&scenario.current_session).unwrap();
		// 	assert!(
		// 		// we expect the first 1/3rd of validators to have maxed out spam slots. Sub 1 for when
		// 		// there is an odd number of validators.
		// 		// TODO
		// 		&spam_slots[..(BenchBuilder::<T>::statement_spam_thresh() - 1) as usize]
		// 		.iter()
		// 		.all(|n| *n == config.dispute_max_spam_slots)
		// 	);
		// 	assert!(
		// 		&spam_slots[BenchBuilder::<T>::statement_spam_thresh() as usize ..]
		// 		.iter()
		// 		.all(|n| *n == 0)
		// 	);
		// }


		// pending availability data is removed when disputes are collected.
		assert_eq!(
			inclusion::PendingAvailabilityCommitments::<T>::iter().count(),
			backed_and_concluding as usize
		);
		assert_eq!(
			inclusion::PendingAvailability::<T>::iter().count(),
			backed_and_concluding as usize
		);

		// max possible number of cores have been scheduled.
		assert_eq!(scheduler::Scheduled::<T>::get().len(), d as usize);

		// all cores are occupied by a parachain.
		assert_eq!(
			scheduler::AvailabilityCores::<T>::get().len(), BenchBuilder::<T>::cores() as usize
		);
	}

	// Variant of over `b`, the number of cores concluding and immediately receiving a new
	// backed candidate. Remainder of cores are occupied by disputes.
	enter_backed_dominant {
		let b in 0..BenchBuilder::<T>::cores();

		let disputed = BenchBuilder::<T>::cores() - b;

		let config = configuration::Pallet::<T>::config();
		let scenario = BenchBuilder::<T>::new()
			.build(b, disputed);
	}: enter(RawOrigin::None, scenario.data.clone())
	verify {
		// pending availability data is removed when disputes are collected.
		assert_eq!(
			inclusion::PendingAvailabilityCommitments::<T>::iter().count(),
			b as usize
		);
		assert_eq!(
			inclusion::PendingAvailability::<T>::iter().count(),
			b as usize
		);

		// exactly the disputed cores are schedule since they where freed.
		assert_eq!(scheduler::Scheduled::<T>::get().len(), disputed as usize);

		assert_eq!(
			scheduler::AvailabilityCores::<T>::get().len(), BenchBuilder::<T>::cores() as usize
		);
	}

	enter_backed_only {
		let b in 0..BenchBuilder::<T>::cores();

		let disputed = 0;

		let config = configuration::Pallet::<T>::config();
		let scenario = BenchBuilder::<T>::new()
			.build(b, disputed);
	}: enter(RawOrigin::None, scenario.data.clone())
	verify {
		// pending availability data is removed when disputes are collected.
		assert_eq!(
			inclusion::PendingAvailabilityCommitments::<T>::iter().count(),
			b as usize
		);
		assert_eq!(
			inclusion::PendingAvailability::<T>::iter().count(),
			b as usize
		);

		// exactly the disputed cores are schedule since they where freed.
		assert_eq!(scheduler::Scheduled::<T>::get().len(), disputed as usize);

		assert_eq!(
			scheduler::AvailabilityCores::<T>::get().len(), BenchBuilder::<T>::cores() as usize
		);
	}
}

// - no spam scenario
// - max backed candidates scenario

impl_benchmark_test_suite!(
	Pallet,
	crate::mock::new_test_ext(Default::default()),
	crate::mock::Test
);<|MERGE_RESOLUTION|>--- conflicted
+++ resolved
@@ -32,12 +32,7 @@
 	traits::{One, Zero},
 	RuntimeAppPublic,
 };
-<<<<<<< HEAD
-use sp_std::{collections::btree_map::BTreeMap as HashMap, convert::TryInto};
-use sp_runtime::RuntimeAppPublic;
-=======
 use sp_std::convert::TryInto;
->>>>>>> 16b18e6c
 
 fn byte32_slice_from(n: u32) -> [u8; 32] {
 	let mut slice = [0u8; 32];
@@ -348,22 +343,14 @@
 
 				let pov_hash = Default::default();
 				let validation_code_hash = Default::default();
-<<<<<<< HEAD
-				let signature = collator_pair.public().sign(&collator_signature_payload(
-=======
 				let payload = collator_signature_payload(
->>>>>>> 16b18e6c
 					&relay_parent,
 					&para_id,
 					&persisted_validation_data_hash,
 					&pov_hash,
 					&validation_code_hash,
-<<<<<<< HEAD
-				)).unwrap();
-=======
 				);
 				let signature = collator_public.sign(&payload).unwrap();
->>>>>>> 16b18e6c
 
 				// set the head data so it can be used while validating the signatures on the candidate
 				// receipt.
