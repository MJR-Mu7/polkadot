// Copyright 2017-2020 Parity Technologies (UK) Ltd.
// This file is part of Polkadot.

// Polkadot is free software: you can redistribute it and/or modify
// it under the terms of the GNU General Public License as published by
// the Free Software Foundation, either version 3 of the License, or
// (at your option) any later version.

// Polkadot is distributed in the hope that it will be useful,
// but WITHOUT ANY WARRANTY; without even the implied warranty of
// MERCHANTABILITY or FITNESS FOR A PARTICULAR PURPOSE.  See the
// GNU General Public License for more details.

// You should have received a copy of the GNU General Public License
// along with Polkadot.  If not, see <http://www.gnu.org/licenses/>.

//! The Polkadot runtime. This can be compiled with `#[no_std]`, ready for Wasm.

#![cfg_attr(not(feature = "std"), no_std)]
// `construct_runtime!` does a lot of recursion and requires us to increase the limit to 256.
#![recursion_limit = "256"]

use pallet_transaction_payment::CurrencyAdapter;
use parity_scale_codec::{Decode, Encode, MaxEncodedLen};
use primitives::v1::{
	AccountId, AccountIndex, Balance, BlockNumber, CandidateEvent, CommittedCandidateReceipt,
	CoreState, GroupRotationInfo, Hash, Id as ParaId, InboundDownwardMessage, InboundHrmpMessage,
	Moment, Nonce, OccupiedCoreAssumption, PersistedValidationData, SessionInfo, Signature,
	ValidationCode, ValidationCodeHash, ValidatorId, ValidatorIndex,
};
use runtime_common::{
	auctions, crowdloan, impls::ToAuthor, paras_registrar, paras_sudo_wrapper, slots, xcm_sender,
	BlockHashCount, BlockLength, BlockWeights, CurrencyToVote, OffchainSolutionLengthLimit,
	OffchainSolutionWeightLimit, RocksDbWeight, SlowAdjustingFeeUpdate,
};
use sp_std::{collections::btree_map::BTreeMap, prelude::*};

use runtime_parachains::{
	configuration as parachains_configuration, dmp as parachains_dmp, hrmp as parachains_hrmp,
	inclusion as parachains_inclusion, initializer as parachains_initializer,
	origin as parachains_origin, paras as parachains_paras,
	paras_inherent as parachains_paras_inherent, reward_points as parachains_reward_points,
	runtime_api_impl::v1 as parachains_runtime_api_impl, scheduler as parachains_scheduler,
	session_info as parachains_session_info, shared as parachains_shared, ump as parachains_ump,
};

use xcm::latest::prelude::*;
use xcm_builder::{
	AccountId32Aliases, AllowBenchmarks, AllowTopLevelPaidExecutionFrom, AllowUnpaidExecutionFrom,
	ChildParachainAsNative, ChildParachainConvertsVia, ChildSystemParachainAsSuperuser,
	CurrencyAdapter as XcmCurrencyAdapter, FixedWeightBounds, IsChildSystemParachain, IsConcrete,
	LocationInverter, SignedAccountId32AsNative, SignedToAccountId32, SovereignSignedViaLocation,
	TakeWeightCredit, UsingComponents,
};
use xcm_executor::XcmExecutor;

use authority_discovery_primitives::AuthorityId as AuthorityDiscoveryId;
use beefy_primitives::crypto::AuthorityId as BeefyId;
use frame_support::{
	construct_runtime, parameter_types,
	traits::{Contains, Everything, InstanceFilter, KeyOwnerProofSystem, OnRuntimeUpgrade},
	weights::Weight,
	PalletId, RuntimeDebug,
};
use frame_system::EnsureRoot;
use pallet_grandpa::{fg_primitives, AuthorityId as GrandpaId};
use pallet_im_online::sr25519::AuthorityId as ImOnlineId;
use pallet_mmr_primitives as mmr;
use pallet_session::historical as session_historical;
use pallet_transaction_payment::{FeeDetails, RuntimeDispatchInfo};
use sp_core::OpaqueMetadata;
use sp_runtime::{
	create_runtime_str,
	curve::PiecewiseLinear,
	generic, impl_opaque_keys,
	traits::{
		AccountIdLookup, BlakeTwo256, Block as BlockT, ConvertInto, Extrinsic as ExtrinsicT,
		OpaqueKeys, SaturatedConversion, Verify,
	},
	transaction_validity::{TransactionPriority, TransactionSource, TransactionValidity},
	ApplyExtrinsicResult, KeyTypeId, Perbill,
};
use sp_staking::SessionIndex;
#[cfg(any(feature = "std", test))]
use sp_version::NativeVersion;
use sp_version::RuntimeVersion;

pub use pallet_balances::Call as BalancesCall;
pub use pallet_election_provider_multi_phase::Call as EPMCall;
#[cfg(feature = "std")]
pub use pallet_staking::StakerStatus;
pub use pallet_timestamp::Call as TimestampCall;
#[cfg(any(feature = "std", test))]
pub use sp_runtime::BuildStorage;

/// Constant values used within the runtime.
pub mod constants;
use constants::{currency::*, fee::*, time::*};

// Weights used in the runtime
mod weights;
mod xcm_weights;

#[cfg(test)]
mod tests;

// Make the WASM binary available.
#[cfg(feature = "std")]
include!(concat!(env!("OUT_DIR"), "/wasm_binary.rs"));

/// Runtime version (Westend).
pub const VERSION: RuntimeVersion = RuntimeVersion {
	spec_name: create_runtime_str!("westend"),
	impl_name: create_runtime_str!("parity-westend"),
	authoring_version: 2,
	spec_version: 9090,
	impl_version: 0,
	#[cfg(not(feature = "disable-runtime-api"))]
	apis: RUNTIME_API_VERSIONS,
	#[cfg(feature = "disable-runtime-api")]
	apis: version::create_apis_vec![[]],
	transaction_version: 5,
};

/// The BABE epoch configuration at genesis.
pub const BABE_GENESIS_EPOCH_CONFIG: babe_primitives::BabeEpochConfiguration =
	babe_primitives::BabeEpochConfiguration {
		c: PRIMARY_PROBABILITY,
		allowed_slots: babe_primitives::AllowedSlots::PrimaryAndSecondaryVRFSlots,
	};

/// Native version.
#[cfg(any(feature = "std", test))]
pub fn native_version() -> NativeVersion {
	NativeVersion { runtime_version: VERSION, can_author_with: Default::default() }
}

/// Allow everything.
pub struct BaseFilter;
impl Contains<Call> for BaseFilter {
	fn contains(_: &Call) -> bool {
		true
	}
}

parameter_types! {
	pub const Version: RuntimeVersion = VERSION;
	pub const SS58Prefix: u8 = 42;
}

impl frame_system::Config for Runtime {
	type BaseCallFilter = BaseFilter;
	type BlockWeights = BlockWeights;
	type BlockLength = BlockLength;
	type Origin = Origin;
	type Call = Call;
	type Index = Nonce;
	type BlockNumber = BlockNumber;
	type Hash = Hash;
	type Hashing = BlakeTwo256;
	type AccountId = AccountId;
	type Lookup = AccountIdLookup<AccountId, ()>;
	type Header = generic::Header<BlockNumber, BlakeTwo256>;
	type Event = Event;
	type BlockHashCount = BlockHashCount;
	type DbWeight = RocksDbWeight;
	type Version = Version;
	type PalletInfo = PalletInfo;
	type AccountData = pallet_balances::AccountData<Balance>;
	type OnNewAccount = ();
	type OnKilledAccount = ();
	type SystemWeightInfo = weights::frame_system::WeightInfo<Runtime>;
	type SS58Prefix = SS58Prefix;
	type OnSetCode = ();
}

parameter_types! {
	pub MaximumSchedulerWeight: Weight = Perbill::from_percent(80) *
		BlockWeights::get().max_block;
	pub const MaxScheduledPerBlock: u32 = 50;
}

impl pallet_scheduler::Config for Runtime {
	type Event = Event;
	type Origin = Origin;
	type PalletsOrigin = OriginCaller;
	type Call = Call;
	type MaximumWeight = MaximumSchedulerWeight;
	type ScheduleOrigin = EnsureRoot<AccountId>;
	type MaxScheduledPerBlock = MaxScheduledPerBlock;
	type WeightInfo = weights::pallet_scheduler::WeightInfo<Runtime>;
}

parameter_types! {
	pub const EpochDuration: u64 = EPOCH_DURATION_IN_SLOTS as u64;
	pub const ExpectedBlockTime: Moment = MILLISECS_PER_BLOCK;
	pub const ReportLongevity: u64 =
		BondingDuration::get() as u64 * SessionsPerEra::get() as u64 * EpochDuration::get();
}

impl pallet_babe::Config for Runtime {
	type EpochDuration = EpochDuration;
	type ExpectedBlockTime = ExpectedBlockTime;

	// session module is the trigger
	type EpochChangeTrigger = pallet_babe::ExternalTrigger;

	type DisabledValidators = Session;

	type KeyOwnerProofSystem = Historical;

	type KeyOwnerProof = <Self::KeyOwnerProofSystem as KeyOwnerProofSystem<(
		KeyTypeId,
		pallet_babe::AuthorityId,
	)>>::Proof;

	type KeyOwnerIdentification = <Self::KeyOwnerProofSystem as KeyOwnerProofSystem<(
		KeyTypeId,
		pallet_babe::AuthorityId,
	)>>::IdentificationTuple;

	type HandleEquivocation =
		pallet_babe::EquivocationHandler<Self::KeyOwnerIdentification, Offences, ReportLongevity>;

	type WeightInfo = ();
}

parameter_types! {
	pub const IndexDeposit: Balance = 100 * CENTS;
}

impl pallet_indices::Config for Runtime {
	type AccountIndex = AccountIndex;
	type Currency = Balances;
	type Deposit = IndexDeposit;
	type Event = Event;
	type WeightInfo = weights::pallet_indices::WeightInfo<Runtime>;
}

parameter_types! {
	pub const ExistentialDeposit: Balance = 1 * CENTS;
	pub const MaxLocks: u32 = 50;
	pub const MaxReserves: u32 = 50;
}

impl pallet_balances::Config for Runtime {
	type Balance = Balance;
	type DustRemoval = ();
	type Event = Event;
	type ExistentialDeposit = ExistentialDeposit;
	type AccountStore = System;
	type MaxLocks = MaxLocks;
	type MaxReserves = MaxReserves;
	type ReserveIdentifier = [u8; 8];
	type WeightInfo = weights::pallet_balances::WeightInfo<Runtime>;
}

parameter_types! {
	pub const TransactionByteFee: Balance = 10 * MILLICENTS;
}

impl pallet_transaction_payment::Config for Runtime {
	type OnChargeTransaction = CurrencyAdapter<Balances, ToAuthor<Runtime>>;
	type TransactionByteFee = TransactionByteFee;
	type WeightToFee = WeightToFee;
	type FeeMultiplierUpdate = SlowAdjustingFeeUpdate<Self>;
}

parameter_types! {
	pub const MinimumPeriod: u64 = SLOT_DURATION / 2;
}
impl pallet_timestamp::Config for Runtime {
	type Moment = u64;
	type OnTimestampSet = Babe;
	type MinimumPeriod = MinimumPeriod;
	type WeightInfo = weights::pallet_timestamp::WeightInfo<Runtime>;
}

parameter_types! {
	pub const UncleGenerations: u32 = 0;
}

impl pallet_authorship::Config for Runtime {
	type FindAuthor = pallet_session::FindAccountFromAuthorIndex<Self, Babe>;
	type UncleGenerations = UncleGenerations;
	type FilterUncle = ();
	type EventHandler = (Staking, ImOnline);
}

parameter_types! {
	pub const Period: BlockNumber = 10 * MINUTES;
	pub const Offset: BlockNumber = 0;
}

impl_opaque_keys! {
	pub struct SessionKeys {
		pub grandpa: Grandpa,
		pub babe: Babe,
		pub im_online: ImOnline,
		pub para_validator: Initializer,
		pub para_assignment: ParaSessionInfo,
		pub authority_discovery: AuthorityDiscovery,
	}
}

parameter_types! {
	pub const DisabledValidatorsThreshold: Perbill = Perbill::from_percent(17);
}

impl pallet_session::Config for Runtime {
	type Event = Event;
	type ValidatorId = AccountId;
	type ValidatorIdOf = pallet_staking::StashOf<Self>;
	type ShouldEndSession = Babe;
	type NextSessionRotation = Babe;
	type SessionManager = pallet_session::historical::NoteHistoricalRoot<Self, Staking>;
	type SessionHandler = <SessionKeys as OpaqueKeys>::KeyTypeIdProviders;
	type Keys = SessionKeys;
	type DisabledValidatorsThreshold = DisabledValidatorsThreshold;
	type WeightInfo = weights::pallet_session::WeightInfo<Runtime>;
}

impl pallet_session::historical::Config for Runtime {
	type FullIdentification = pallet_staking::Exposure<AccountId, Balance>;
	type FullIdentificationOf = pallet_staking::ExposureOf<Runtime>;
}

parameter_types! {
	// phase durations. 1/4 of the last session for each.
	pub const SignedPhase: u32 = EPOCH_DURATION_IN_SLOTS / 4;
	pub const UnsignedPhase: u32 = EPOCH_DURATION_IN_SLOTS / 4;

	// signed config
	pub const SignedMaxSubmissions: u32 = 128;
	pub const SignedDepositBase: Balance = deposit(1, 0);
	// A typical solution occupies within an order of magnitude of 50kb.
	// This formula is currently adjusted such that a typical solution will spend an amount equal
	// to the base deposit for every 50 kb.
	pub const SignedDepositByte: Balance = deposit(1, 0) / (50 * 1024);
	// Each good submission will get 1 WND as reward
	pub SignedRewardBase: Balance = 1 * UNITS;
	// fallback: emergency phase.
	pub const Fallback: pallet_election_provider_multi_phase::FallbackStrategy =
		pallet_election_provider_multi_phase::FallbackStrategy::Nothing;

	pub SolutionImprovementThreshold: Perbill = Perbill::from_rational(5u32, 10_000);

	// miner configs
	pub const MinerMaxIterations: u32 = 10;
	pub OffchainRepeat: BlockNumber = 5;
}

sp_npos_elections::generate_solution_type!(
	#[compact]
	pub struct NposCompactSolution16::<
		VoterIndex = u32,
		TargetIndex = u16,
		Accuracy = sp_runtime::PerU16,
	>(16)
);

impl pallet_election_provider_multi_phase::Config for Runtime {
	type Event = Event;
	type Currency = Balances;
	type EstimateCallFee = TransactionPayment;
	type SignedPhase = SignedPhase;
	type UnsignedPhase = UnsignedPhase;
	type SignedMaxSubmissions = SignedMaxSubmissions;
	type SignedRewardBase = SignedRewardBase;
	type SignedDepositBase = SignedDepositBase;
	type SignedDepositByte = SignedDepositByte;
	type SignedDepositWeight = ();
	type SignedMaxWeight = Self::MinerMaxWeight;
	type SlashHandler = (); // burn slashes
	type RewardHandler = (); // nothing to do upon rewards
	type SolutionImprovementThreshold = SolutionImprovementThreshold;
	type MinerMaxIterations = MinerMaxIterations;
	type MinerMaxWeight = OffchainSolutionWeightLimit; // For now use the one from staking.
	type MinerMaxLength = OffchainSolutionLengthLimit;
	type OffchainRepeat = OffchainRepeat;
	type MinerTxPriority = NposSolutionPriority;
	type DataProvider = Staking;
	type OnChainAccuracy = Perbill;
	type CompactSolution = NposCompactSolution16;
	type Fallback = Fallback;
	type BenchmarkingConfig = runtime_common::elections::BenchmarkConfig;
	type ForceOrigin = EnsureRoot<AccountId>;
	type WeightInfo = weights::pallet_election_provider_multi_phase::WeightInfo<Runtime>;
}

pallet_staking_reward_curve::build! {
	const REWARD_CURVE: PiecewiseLinear<'static> = curve!(
		min_inflation: 0_025_000,
		max_inflation: 0_100_000,
		ideal_stake: 0_500_000,
		falloff: 0_050_000,
		max_piece_count: 40,
		test_precision: 0_005_000,
	);
}

parameter_types! {
	// Six sessions in an era (6 hours).
	pub const SessionsPerEra: SessionIndex = 6;
	// 28 eras for unbonding (7 days).
	pub const BondingDuration: pallet_staking::EraIndex = 28;
	// 27 eras in which slashes can be cancelled (slightly less than 7 days).
	pub const SlashDeferDuration: pallet_staking::EraIndex = 27;
	pub const RewardCurve: &'static PiecewiseLinear<'static> = &REWARD_CURVE;
	pub const MaxNominatorRewardedPerValidator: u32 = 64;
}

impl pallet_staking::Config for Runtime {
	const MAX_NOMINATIONS: u32 =
		<NposCompactSolution16 as sp_npos_elections::CompactSolution>::LIMIT as u32;
	type Currency = Balances;
	type UnixTime = Timestamp;
	type CurrencyToVote = CurrencyToVote;
	type RewardRemainder = ();
	type Event = Event;
	type Slash = ();
	type Reward = ();
	type SessionsPerEra = SessionsPerEra;
	type BondingDuration = BondingDuration;
	type SlashDeferDuration = SlashDeferDuration;
	// A majority of the council can cancel the slash.
	type SlashCancelOrigin = EnsureRoot<AccountId>;
	type SessionInterface = Self;
	type EraPayout = pallet_staking::ConvertCurve<RewardCurve>;
	type MaxNominatorRewardedPerValidator = MaxNominatorRewardedPerValidator;
	type NextNewSession = Session;
	type ElectionProvider = ElectionProviderMultiPhase;
	type GenesisElectionProvider =
		frame_election_provider_support::onchain::OnChainSequentialPhragmen<
			pallet_election_provider_multi_phase::OnChainConfig<Self>,
		>;
	type WeightInfo = weights::pallet_staking::WeightInfo<Runtime>;
}

parameter_types! {
	pub const LaunchPeriod: BlockNumber = 7 * DAYS;
	pub const VotingPeriod: BlockNumber = 7 * DAYS;
	pub const FastTrackVotingPeriod: BlockNumber = 3 * HOURS;
	pub const MinimumDeposit: Balance = 100 * CENTS;
	pub const EnactmentPeriod: BlockNumber = 8 * DAYS;
	pub const CooloffPeriod: BlockNumber = 7 * DAYS;
	// One cent: $10,000 / MB
	pub const PreimageByteDeposit: Balance = 10 * MILLICENTS;
	pub const InstantAllowed: bool = true;
}

impl pallet_offences::Config for Runtime {
	type Event = Event;
	type IdentificationTuple = pallet_session::historical::IdentificationTuple<Self>;
	type OnOffenceHandler = Staking;
}

impl pallet_authority_discovery::Config for Runtime {}

parameter_types! {
	pub const NposSolutionPriority: TransactionPriority = TransactionPriority::max_value() / 2;
	pub const ImOnlineUnsignedPriority: TransactionPriority = TransactionPriority::max_value();
}

impl pallet_im_online::Config for Runtime {
	type AuthorityId = ImOnlineId;
	type Event = Event;
	type ValidatorSet = Historical;
	type NextSessionRotation = Babe;
	type ReportUnresponsiveness = Offences;
	type UnsignedPriority = ImOnlineUnsignedPriority;
	type WeightInfo = weights::pallet_im_online::WeightInfo<Runtime>;
}

impl pallet_grandpa::Config for Runtime {
	type Event = Event;
	type Call = Call;

	type KeyOwnerProofSystem = Historical;

	type KeyOwnerProof =
		<Self::KeyOwnerProofSystem as KeyOwnerProofSystem<(KeyTypeId, GrandpaId)>>::Proof;

	type KeyOwnerIdentification = <Self::KeyOwnerProofSystem as KeyOwnerProofSystem<(
		KeyTypeId,
		GrandpaId,
	)>>::IdentificationTuple;

	type HandleEquivocation = pallet_grandpa::EquivocationHandler<
		Self::KeyOwnerIdentification,
		Offences,
		ReportLongevity,
	>;

	type WeightInfo = ();
}

/// Submits a transaction with the node's public and signature type. Adheres to the signed extension
/// format of the chain.
impl<LocalCall> frame_system::offchain::CreateSignedTransaction<LocalCall> for Runtime
where
	Call: From<LocalCall>,
{
	fn create_transaction<C: frame_system::offchain::AppCrypto<Self::Public, Self::Signature>>(
		call: Call,
		public: <Signature as Verify>::Signer,
		account: AccountId,
		nonce: <Runtime as frame_system::Config>::Index,
	) -> Option<(Call, <UncheckedExtrinsic as ExtrinsicT>::SignaturePayload)> {
		use sp_runtime::traits::StaticLookup;
		// take the biggest period possible.
		let period =
			BlockHashCount::get().checked_next_power_of_two().map(|c| c / 2).unwrap_or(2) as u64;

		let current_block = System::block_number()
			.saturated_into::<u64>()
			// The `System::block_number` is initialized with `n+1`,
			// so the actual block number is `n`.
			.saturating_sub(1);
		let tip = 0;
		let extra: SignedExtra = (
			frame_system::CheckSpecVersion::<Runtime>::new(),
			frame_system::CheckTxVersion::<Runtime>::new(),
			frame_system::CheckGenesis::<Runtime>::new(),
			frame_system::CheckMortality::<Runtime>::from(generic::Era::mortal(
				period,
				current_block,
			)),
			frame_system::CheckNonce::<Runtime>::from(nonce),
			frame_system::CheckWeight::<Runtime>::new(),
			pallet_transaction_payment::ChargeTransactionPayment::<Runtime>::from(tip),
		);
		let raw_payload = SignedPayload::new(call, extra)
			.map_err(|e| {
				log::warn!("Unable to create signed payload: {:?}", e);
			})
			.ok()?;
		let signature = raw_payload.using_encoded(|payload| C::sign(payload, public))?;
		let (call, extra, _) = raw_payload.deconstruct();
		let address = <Runtime as frame_system::Config>::Lookup::unlookup(account);
		Some((call, (address, signature, extra)))
	}
}

impl frame_system::offchain::SigningTypes for Runtime {
	type Public = <Signature as Verify>::Signer;
	type Signature = Signature;
}

impl<C> frame_system::offchain::SendTransactionTypes<C> for Runtime
where
	Call: From<C>,
{
	type OverarchingCall = Call;
	type Extrinsic = UncheckedExtrinsic;
}

parameter_types! {
	// Minimum 100 bytes/KSM deposited (1 CENT/byte)
	pub const BasicDeposit: Balance = 1000 * CENTS;       // 258 bytes on-chain
	pub const FieldDeposit: Balance = 250 * CENTS;        // 66 bytes on-chain
	pub const SubAccountDeposit: Balance = 200 * CENTS;   // 53 bytes on-chain
	pub const MaxSubAccounts: u32 = 100;
	pub const MaxAdditionalFields: u32 = 100;
	pub const MaxRegistrars: u32 = 20;
}

impl pallet_identity::Config for Runtime {
	type Event = Event;
	type Currency = Balances;
	type Slashed = ();
	type BasicDeposit = BasicDeposit;
	type FieldDeposit = FieldDeposit;
	type SubAccountDeposit = SubAccountDeposit;
	type MaxSubAccounts = MaxSubAccounts;
	type MaxAdditionalFields = MaxAdditionalFields;
	type MaxRegistrars = MaxRegistrars;
	type RegistrarOrigin = frame_system::EnsureRoot<AccountId>;
	type ForceOrigin = frame_system::EnsureRoot<AccountId>;
	type WeightInfo = weights::pallet_identity::WeightInfo<Runtime>;
}

impl pallet_utility::Config for Runtime {
	type Event = Event;
	type Call = Call;
	type WeightInfo = weights::pallet_utility::WeightInfo<Runtime>;
}

parameter_types! {
	// One storage item; key size is 32; value is size 4+4+16+32 bytes = 56 bytes.
	pub const DepositBase: Balance = deposit(1, 88);
	// Additional storage item size of 32 bytes.
	pub const DepositFactor: Balance = deposit(0, 32);
	pub const MaxSignatories: u16 = 100;
}

impl pallet_multisig::Config for Runtime {
	type Event = Event;
	type Call = Call;
	type Currency = Balances;
	type DepositBase = DepositBase;
	type DepositFactor = DepositFactor;
	type MaxSignatories = MaxSignatories;
	type WeightInfo = weights::pallet_multisig::WeightInfo<Runtime>;
}

parameter_types! {
	pub const ConfigDepositBase: Balance = 500 * CENTS;
	pub const FriendDepositFactor: Balance = 50 * CENTS;
	pub const MaxFriends: u16 = 9;
	pub const RecoveryDeposit: Balance = 500 * CENTS;
}

impl pallet_recovery::Config for Runtime {
	type Event = Event;
	type Call = Call;
	type Currency = Balances;
	type ConfigDepositBase = ConfigDepositBase;
	type FriendDepositFactor = FriendDepositFactor;
	type MaxFriends = MaxFriends;
	type RecoveryDeposit = RecoveryDeposit;
}

parameter_types! {
	pub const MinVestedTransfer: Balance = 100 * CENTS;
}

impl pallet_vesting::Config for Runtime {
	type Event = Event;
	type Currency = Balances;
	type BlockNumberToBalance = ConvertInto;
	type MinVestedTransfer = MinVestedTransfer;
	type WeightInfo = weights::pallet_vesting::WeightInfo<Runtime>;
}

impl pallet_sudo::Config for Runtime {
	type Event = Event;
	type Call = Call;
}

parameter_types! {
	// One storage item; key size 32, value size 8; .
	pub const ProxyDepositBase: Balance = deposit(1, 8);
	// Additional storage item size of 33 bytes.
	pub const ProxyDepositFactor: Balance = deposit(0, 33);
	pub const MaxProxies: u16 = 32;
	pub const AnnouncementDepositBase: Balance = deposit(1, 8);
	pub const AnnouncementDepositFactor: Balance = deposit(0, 66);
	pub const MaxPending: u16 = 32;
}

/// The type used to represent the kinds of proxying allowed.
#[derive(
	Copy, Clone, Eq, PartialEq, Ord, PartialOrd, Encode, Decode, RuntimeDebug, MaxEncodedLen,
)]
pub enum ProxyType {
	Any,
	NonTransfer,
	Staking,
	SudoBalances,
	IdentityJudgement,
	CancelProxy,
}
impl Default for ProxyType {
	fn default() -> Self {
		Self::Any
	}
}
impl InstanceFilter<Call> for ProxyType {
	fn filter(&self, c: &Call) -> bool {
		match self {
			ProxyType::Any => true,
			ProxyType::NonTransfer => matches!(
				c,
				Call::System(..) |
				Call::Babe(..) |
				Call::Timestamp(..) |
				Call::Indices(pallet_indices::Call::claim(..)) |
				Call::Indices(pallet_indices::Call::free(..)) |
				Call::Indices(pallet_indices::Call::freeze(..)) |
				// Specifically omitting Indices `transfer`, `force_transfer`
				// Specifically omitting the entire Balances pallet
				Call::Authorship(..) |
				Call::Staking(..) |
				Call::Session(..) |
				Call::Grandpa(..) |
				Call::ImOnline(..) |
				Call::Utility(..) |
				Call::Identity(..) |
				Call::Recovery(pallet_recovery::Call::as_recovered(..)) |
				Call::Recovery(pallet_recovery::Call::vouch_recovery(..)) |
				Call::Recovery(pallet_recovery::Call::claim_recovery(..)) |
				Call::Recovery(pallet_recovery::Call::close_recovery(..)) |
				Call::Recovery(pallet_recovery::Call::remove_recovery(..)) |
				Call::Recovery(pallet_recovery::Call::cancel_recovered(..)) |
				// Specifically omitting Recovery `create_recovery`, `initiate_recovery`
				Call::Vesting(pallet_vesting::Call::vest(..)) |
				Call::Vesting(pallet_vesting::Call::vest_other(..)) |
				// Specifically omitting Vesting `vested_transfer`, and `force_vested_transfer`
				Call::Scheduler(..) |
				// Specifically omitting Sudo pallet
				Call::Proxy(..) |
				Call::Multisig(..) |
				Call::Registrar(paras_registrar::Call::register(..)) |
				Call::Registrar(paras_registrar::Call::deregister(..)) |
				// Specifically omitting Registrar `swap`
				Call::Registrar(paras_registrar::Call::reserve(..)) |
				Call::Crowdloan(..) |
				Call::Slots(..) |
				Call::Auctions(..) // Specifically omitting the entire XCM Pallet
			),
			ProxyType::Staking =>
				matches!(c, Call::Staking(..) | Call::Session(..) | Call::Utility(..)),
			ProxyType::SudoBalances => match c {
				Call::Sudo(pallet_sudo::Call::sudo(ref x)) =>
					matches!(x.as_ref(), &Call::Balances(..)),
				Call::Utility(..) => true,
				_ => false,
			},
			ProxyType::IdentityJudgement => matches!(
				c,
				Call::Identity(pallet_identity::Call::provide_judgement(..)) | Call::Utility(..)
			),
			ProxyType::CancelProxy =>
				matches!(c, Call::Proxy(pallet_proxy::Call::reject_announcement(..))),
		}
	}
	fn is_superset(&self, o: &Self) -> bool {
		match (self, o) {
			(x, y) if x == y => true,
			(ProxyType::Any, _) => true,
			(_, ProxyType::Any) => false,
			(ProxyType::NonTransfer, _) => true,
			_ => false,
		}
	}
}

impl pallet_proxy::Config for Runtime {
	type Event = Event;
	type Call = Call;
	type Currency = Balances;
	type ProxyType = ProxyType;
	type ProxyDepositBase = ProxyDepositBase;
	type ProxyDepositFactor = ProxyDepositFactor;
	type MaxProxies = MaxProxies;
	type WeightInfo = weights::pallet_proxy::WeightInfo<Runtime>;
	type MaxPending = MaxPending;
	type CallHasher = BlakeTwo256;
	type AnnouncementDepositBase = AnnouncementDepositBase;
	type AnnouncementDepositFactor = AnnouncementDepositFactor;
}

impl parachains_origin::Config for Runtime {}

impl parachains_configuration::Config for Runtime {}

impl parachains_shared::Config for Runtime {}

impl parachains_session_info::Config for Runtime {}

impl parachains_inclusion::Config for Runtime {
	type Event = Event;
	type DisputesHandler = ();
	type RewardValidators = parachains_reward_points::RewardValidatorsWithEraPoints<Runtime>;
}

impl parachains_paras::Config for Runtime {
	type Origin = Origin;
	type Event = Event;
}

parameter_types! {
	pub const FirstMessageFactorPercent: u64 = 100;
}

impl parachains_ump::Config for Runtime {
	type Event = Event;
	type UmpSink = crate::parachains_ump::XcmSink<XcmExecutor<XcmConfig>, Runtime>;
	type FirstMessageFactorPercent = FirstMessageFactorPercent;
}

impl parachains_dmp::Config for Runtime {}

impl parachains_hrmp::Config for Runtime {
	type Event = Event;
	type Origin = Origin;
	type Currency = Balances;
}

impl parachains_paras_inherent::Config for Runtime {}

impl parachains_scheduler::Config for Runtime {}

impl parachains_initializer::Config for Runtime {
	type Randomness = pallet_babe::RandomnessFromOneEpochAgo<Runtime>;
	type ForceOrigin = EnsureRoot<AccountId>;
}

impl paras_sudo_wrapper::Config for Runtime {}

parameter_types! {
	pub const ParaDeposit: Balance = 2000 * CENTS;
	pub const DataDepositPerByte: Balance = deposit(0, 1);
}

impl paras_registrar::Config for Runtime {
	type Event = Event;
	type Origin = Origin;
	type Currency = Balances;
	type OnSwap = (Crowdloan, Slots);
	type ParaDeposit = ParaDeposit;
	type DataDepositPerByte = DataDepositPerByte;
	type WeightInfo = weights::runtime_common_paras_registrar::WeightInfo<Runtime>;
}

parameter_types! {
	pub const LeasePeriod: BlockNumber = 28 * DAYS;
}

impl slots::Config for Runtime {
	type Event = Event;
	type Currency = Balances;
	type Registrar = Registrar;
	type LeasePeriod = LeasePeriod;
	type WeightInfo = weights::runtime_common_slots::WeightInfo<Runtime>;
}

parameter_types! {
	pub const CrowdloanId: PalletId = PalletId(*b"py/cfund");
	pub const SubmissionDeposit: Balance = 100 * 100 * CENTS;
	pub const MinContribution: Balance = 100 * CENTS;
	pub const RemoveKeysLimit: u32 = 500;
	// Allow 32 bytes for an additional memo to a crowdloan.
	pub const MaxMemoLength: u8 = 32;
}

impl crowdloan::Config for Runtime {
	type Event = Event;
	type PalletId = CrowdloanId;
	type SubmissionDeposit = SubmissionDeposit;
	type MinContribution = MinContribution;
	type RemoveKeysLimit = RemoveKeysLimit;
	type Registrar = Registrar;
	type Auctioneer = Auctions;
	type MaxMemoLength = MaxMemoLength;
	type WeightInfo = weights::runtime_common_crowdloan::WeightInfo<Runtime>;
}

parameter_types! {
	// The average auction is 7 days long, so this will be 70% for ending period.
	// 5 Days = 72000 Blocks @ 6 sec per block
	pub const EndingPeriod: BlockNumber = 5 * DAYS;
	// ~ 1000 samples per day -> ~ 20 blocks per sample -> 2 minute samples
	pub const SampleLength: BlockNumber = 2 * MINUTES;
}

impl auctions::Config for Runtime {
	type Event = Event;
	type Leaser = Slots;
	type Registrar = Registrar;
	type EndingPeriod = EndingPeriod;
	type SampleLength = SampleLength;
	type Randomness = pallet_babe::RandomnessFromOneEpochAgo<Runtime>;
	type InitiateOrigin = EnsureRoot<AccountId>;
	type WeightInfo = weights::runtime_common_auctions::WeightInfo<Runtime>;
}

parameter_types! {
	pub const WndLocation: MultiLocation = Here.into();
	pub const Ancestry: MultiLocation = Here.into();
	pub WestendNetwork: NetworkId = NetworkId::Named(b"Westend".to_vec());
	pub CheckAccount: AccountId = XcmPallet::check_account();
}

pub type LocationConverter =
	(ChildParachainConvertsVia<ParaId, AccountId>, AccountId32Aliases<WestendNetwork, AccountId>);

pub type LocalAssetTransactor = XcmCurrencyAdapter<
	// Use this currency:
	Balances,
	// Use this currency when it is a fungible asset matching the given location or name:
	IsConcrete<WndLocation>,
	// We can convert the MultiLocations with our converter above:
	LocationConverter,
	// Our chain's account ID type (we can't get away without mentioning it explicitly):
	AccountId,
	// It's a native asset so we keep track of the teleports to maintain total issuance.
	CheckAccount,
>;

type LocalOriginConverter = (
	SovereignSignedViaLocation<LocationConverter, Origin>,
	ChildParachainAsNative<parachains_origin::Origin, Origin>,
	SignedAccountId32AsNative<WestendNetwork, Origin>,
	ChildSystemParachainAsSuperuser<ParaId, Origin>,
);

parameter_types! {
	pub const BaseXcmWeight: Weight = 10_000_000;
}

/// The XCM router. When we want to send an XCM message, we use this type. It amalgamates all of our
/// individual routers.
pub type XcmRouter = (
	// Only one router so far - use DMP to communicate with child parachains.
	xcm_sender::ChildParachainRouter<Runtime, xcm::AlwaysRelease>,
);

parameter_types! {
<<<<<<< HEAD
	pub const Westend: MultiLocation = X1(Parachain(1000));
	pub const Westmint: MultiAssetFilter = Wild(AllOf { fun: WildFungible, id: Concrete(WndLocation::get()) });
	pub const WestendForWestmint: (MultiAssetFilter, MultiLocation) = (Westmint::get(), Westend::get());
=======
	pub const WestendForWestmint: (MultiAssetFilter, MultiLocation) =
		(Wild(AllOf { fun: WildFungible, id: Concrete(WndLocation::get()) }), Parachain(1000).into());
>>>>>>> 0f5e37ce
}
pub type TrustedTeleporters = (xcm_builder::Case<WestendForWestmint>,);

/// The barriers one of which must be passed for an XCM message to be executed.
pub type Barrier = (
	// Weight that is paid for may be consumed.
	TakeWeightCredit,
	// If the message is one that immediately attemps to pay for execution, then allow it.
	AllowTopLevelPaidExecutionFrom<Everything>,
	// Messages coming from system parachains need not pay for execution.
	AllowUnpaidExecutionFrom<IsChildSystemParachain<ParaId>>,
	// The last barrier should allow benchmarks through.
	// We want it to be last so that other barriers are touched for a "worst case scenario".
	AllowBenchmarks,
);

pub struct XcmConfig;
impl xcm_executor::Config for XcmConfig {
	type Call = Call;
	type XcmSender = XcmRouter;
	type AssetTransactor = LocalAssetTransactor;
	type OriginConverter = LocalOriginConverter;
	type IsReserve = ();
	type IsTeleporter = TrustedTeleporters;
	type LocationInverter = LocationInverter<Ancestry>;
	type Barrier = Barrier;
	type Weigher = FixedWeightBounds<BaseXcmWeight, Call>;
	type Trader = UsingComponents<WeightToFee, WndLocation, AccountId, Balances, ToAuthor<Runtime>>;
	type ResponseHandler = ();
}

/// Type to convert an `Origin` type value into a `MultiLocation` value which represents an interior location
/// of this chain.
pub type LocalOriginToLocation = (
	// And a usual Signed origin to be used in XCM as a corresponding AccountId32
	SignedToAccountId32<Origin, AccountId, WestendNetwork>,
);

impl pallet_xcm::Config for Runtime {
	type Event = Event;
	type SendXcmOrigin = xcm_builder::EnsureXcmOrigin<Origin, LocalOriginToLocation>;
	type XcmRouter = XcmRouter;
	// Anyone can execute XCM messages locally...
	type ExecuteXcmOrigin = xcm_builder::EnsureXcmOrigin<Origin, LocalOriginToLocation>;
	// ...but they must match our filter, which rejects everything.
	type XcmExecuteFilter = ();
	type XcmExecutor = XcmExecutor<XcmConfig>;
	type XcmTeleportFilter = Everything;
	type XcmReserveTransferFilter = Everything;
	type Weigher = FixedWeightBounds<BaseXcmWeight, Call>;
	type LocationInverter = LocationInverter<Ancestry>;
}

construct_runtime! {
	pub enum Runtime where
		Block = Block,
		NodeBlock = primitives::v1::Block,
		UncheckedExtrinsic = UncheckedExtrinsic
	{
		// Basic stuff; balances is uncallable initially.
		System: frame_system::{Pallet, Call, Storage, Config, Event<T>} = 0,

		// Must be before session.
		Babe: pallet_babe::{Pallet, Call, Storage, Config, ValidateUnsigned} = 1,

		Timestamp: pallet_timestamp::{Pallet, Call, Storage, Inherent} = 2,
		Indices: pallet_indices::{Pallet, Call, Storage, Config<T>, Event<T>} = 3,
		Balances: pallet_balances::{Pallet, Call, Storage, Config<T>, Event<T>} = 4,
		TransactionPayment: pallet_transaction_payment::{Pallet, Storage} = 26,

		// Consensus support.
		Authorship: pallet_authorship::{Pallet, Call, Storage} = 5,
		Staking: pallet_staking::{Pallet, Call, Storage, Config<T>, Event<T>} = 6,
		Offences: pallet_offences::{Pallet, Storage, Event} = 7,
		Historical: session_historical::{Pallet} = 27,
		Session: pallet_session::{Pallet, Call, Storage, Event, Config<T>} = 8,
		Grandpa: pallet_grandpa::{Pallet, Call, Storage, Config, Event, ValidateUnsigned} = 10,
		ImOnline: pallet_im_online::{Pallet, Call, Storage, Event<T>, ValidateUnsigned, Config<T>} = 11,
		AuthorityDiscovery: pallet_authority_discovery::{Pallet, Config} = 12,

		// Utility module.
		Utility: pallet_utility::{Pallet, Call, Event} = 16,

		// Less simple identity module.
		Identity: pallet_identity::{Pallet, Call, Storage, Event<T>} = 17,

		// Social recovery module.
		Recovery: pallet_recovery::{Pallet, Call, Storage, Event<T>} = 18,

		// Vesting. Usable initially, but removed once all vesting is finished.
		Vesting: pallet_vesting::{Pallet, Call, Storage, Event<T>, Config<T>} = 19,

		// System scheduler.
		Scheduler: pallet_scheduler::{Pallet, Call, Storage, Event<T>} = 20,

		// Sudo.
		Sudo: pallet_sudo::{Pallet, Call, Storage, Event<T>, Config<T>} = 21,

		// Proxy module. Late addition.
		Proxy: pallet_proxy::{Pallet, Call, Storage, Event<T>} = 22,

		// Multisig module. Late addition.
		Multisig: pallet_multisig::{Pallet, Call, Storage, Event<T>} = 23,

		// Election pallet. Only works with staking, but placed here to maintain indices.
		ElectionProviderMultiPhase: pallet_election_provider_multi_phase::{Pallet, Call, Storage, Event<T>, ValidateUnsigned} = 24,

		// Parachains pallets. Start indices at 40 to leave room.
		ParachainsOrigin: parachains_origin::{Pallet, Origin} = 41,
		Configuration: parachains_configuration::{Pallet, Call, Storage, Config<T>} = 42,
		ParasShared: parachains_shared::{Pallet, Call, Storage} = 43,
		ParaInclusion: parachains_inclusion::{Pallet, Call, Storage, Event<T>} = 44,
		ParaInherent: parachains_paras_inherent::{Pallet, Call, Storage, Inherent} = 45,
		ParaScheduler: parachains_scheduler::{Pallet, Storage} = 46,
		Paras: parachains_paras::{Pallet, Call, Storage, Event, Config} = 47,
		Initializer: parachains_initializer::{Pallet, Call, Storage} = 48,
		Dmp: parachains_dmp::{Pallet, Call, Storage} = 49,
		Ump: parachains_ump::{Pallet, Call, Storage, Event} = 50,
		Hrmp: parachains_hrmp::{Pallet, Call, Storage, Event<T>} = 51,
		ParaSessionInfo: parachains_session_info::{Pallet, Storage} = 52,

		// Parachain Onboarding Pallets. Start indices at 60 to leave room.
		Registrar: paras_registrar::{Pallet, Call, Storage, Event<T>} = 60,
		Slots: slots::{Pallet, Call, Storage, Event<T>} = 61,
		ParasSudoWrapper: paras_sudo_wrapper::{Pallet, Call} = 62,
		Auctions: auctions::{Pallet, Call, Storage, Event<T>} = 63,
		Crowdloan: crowdloan::{Pallet, Call, Storage, Event<T>} = 64,

		// Pallet for sending XCM.
		XcmPallet: pallet_xcm::{Pallet, Call, Storage, Event<T>, Origin} = 99,
	}
}

/// The address format for describing accounts.
pub type Address = sp_runtime::MultiAddress<AccountId, ()>;
/// Block header type as expected by this runtime.
pub type Header = generic::Header<BlockNumber, BlakeTwo256>;
/// Block type as expected by this runtime.
pub type Block = generic::Block<Header, UncheckedExtrinsic>;
/// A Block signed with a Justification
pub type SignedBlock = generic::SignedBlock<Block>;
/// `BlockId` type as expected by this runtime.
pub type BlockId = generic::BlockId<Block>;
/// The `SignedExtension` to the basic transaction logic.
pub type SignedExtra = (
	frame_system::CheckSpecVersion<Runtime>,
	frame_system::CheckTxVersion<Runtime>,
	frame_system::CheckGenesis<Runtime>,
	frame_system::CheckMortality<Runtime>,
	frame_system::CheckNonce<Runtime>,
	frame_system::CheckWeight<Runtime>,
	pallet_transaction_payment::ChargeTransactionPayment<Runtime>,
);
/// Unchecked extrinsic type as expected by this runtime.
pub type UncheckedExtrinsic = generic::UncheckedExtrinsic<Address, Call, Signature, SignedExtra>;
/// Executive: handles dispatch to the various modules.
pub type Executive = frame_executive::Executive<
	Runtime,
	Block,
	frame_system::ChainContext<Runtime>,
	Runtime,
	AllPallets,
	(RemoveCollectiveFlip, MigratePalletVersionToStorageVersion),
>;
/// The payload being signed in transactions.
pub type SignedPayload = generic::SignedPayload<Call, SignedExtra>;

/// Migrate from `PalletVersion` to the new `StorageVersion`
pub struct MigratePalletVersionToStorageVersion;

impl OnRuntimeUpgrade for MigratePalletVersionToStorageVersion {
	fn on_runtime_upgrade() -> frame_support::weights::Weight {
		frame_support::migrations::migrate_from_pallet_version_to_storage_version::<
			AllPalletsWithSystem,
		>(&RocksDbWeight::get())
	}
}

pub struct RemoveCollectiveFlip;
impl frame_support::traits::OnRuntimeUpgrade for RemoveCollectiveFlip {
	fn on_runtime_upgrade() -> Weight {
		use frame_support::storage::migration;
		// Remove the storage value `RandomMaterial` from removed pallet `RandomnessCollectiveFlip`
		migration::remove_storage_prefix(b"RandomnessCollectiveFlip", b"RandomMaterial", b"");
		<Runtime as frame_system::Config>::DbWeight::get().writes(1)
	}
}

#[cfg(not(feature = "disable-runtime-api"))]
sp_api::impl_runtime_apis! {
	impl sp_api::Core<Block> for Runtime {
		fn version() -> RuntimeVersion {
			VERSION
		}

		fn execute_block(block: Block) {
			Executive::execute_block(block);
		}

		fn initialize_block(header: &<Block as BlockT>::Header) {
			Executive::initialize_block(header)
		}
	}

	impl sp_api::Metadata<Block> for Runtime {
		fn metadata() -> OpaqueMetadata {
			Runtime::metadata().into()
		}
	}

	impl block_builder_api::BlockBuilder<Block> for Runtime {
		fn apply_extrinsic(extrinsic: <Block as BlockT>::Extrinsic) -> ApplyExtrinsicResult {
			Executive::apply_extrinsic(extrinsic)
		}

		fn finalize_block() -> <Block as BlockT>::Header {
			Executive::finalize_block()
		}

		fn inherent_extrinsics(data: inherents::InherentData) -> Vec<<Block as BlockT>::Extrinsic> {
			data.create_extrinsics()
		}

		fn check_inherents(
			block: Block,
			data: inherents::InherentData,
		) -> inherents::CheckInherentsResult {
			data.check_extrinsics(&block)
		}
	}

	impl tx_pool_api::runtime_api::TaggedTransactionQueue<Block> for Runtime {
		fn validate_transaction(
			source: TransactionSource,
			tx: <Block as BlockT>::Extrinsic,
			block_hash: <Block as BlockT>::Hash,
		) -> TransactionValidity {
			Executive::validate_transaction(source, tx, block_hash)
		}
	}

	impl offchain_primitives::OffchainWorkerApi<Block> for Runtime {
		fn offchain_worker(header: &<Block as BlockT>::Header) {
			Executive::offchain_worker(header)
		}
	}

	impl primitives::v1::ParachainHost<Block, Hash, BlockNumber> for Runtime {
		fn validators() -> Vec<ValidatorId> {
			parachains_runtime_api_impl::validators::<Runtime>()
		}

		fn validator_groups() -> (Vec<Vec<ValidatorIndex>>, GroupRotationInfo<BlockNumber>) {
			parachains_runtime_api_impl::validator_groups::<Runtime>()
		}

		fn availability_cores() -> Vec<CoreState<Hash, BlockNumber>> {
			parachains_runtime_api_impl::availability_cores::<Runtime>()
		}

		fn persisted_validation_data(para_id: ParaId, assumption: OccupiedCoreAssumption)
			-> Option<PersistedValidationData<Hash, BlockNumber>> {
			parachains_runtime_api_impl::persisted_validation_data::<Runtime>(para_id, assumption)
		}

		fn check_validation_outputs(
			para_id: ParaId,
			outputs: primitives::v1::CandidateCommitments,
		) -> bool {
			parachains_runtime_api_impl::check_validation_outputs::<Runtime>(para_id, outputs)
		}

		fn session_index_for_child() -> SessionIndex {
			parachains_runtime_api_impl::session_index_for_child::<Runtime>()
		}

		fn validation_code(para_id: ParaId, assumption: OccupiedCoreAssumption)
			-> Option<ValidationCode> {
			parachains_runtime_api_impl::validation_code::<Runtime>(para_id, assumption)
		}

		fn candidate_pending_availability(para_id: ParaId) -> Option<CommittedCandidateReceipt<Hash>> {
			parachains_runtime_api_impl::candidate_pending_availability::<Runtime>(para_id)
		}

		fn candidate_events() -> Vec<CandidateEvent<Hash>> {
			parachains_runtime_api_impl::candidate_events::<Runtime, _>(|ev| {
				match ev {
					Event::ParaInclusion(ev) => {
						Some(ev)
					}
					_ => None,
				}
			})
		}

		fn session_info(index: SessionIndex) -> Option<SessionInfo> {
			parachains_runtime_api_impl::session_info::<Runtime>(index)
		}

		fn dmq_contents(recipient: ParaId) -> Vec<InboundDownwardMessage<BlockNumber>> {
			parachains_runtime_api_impl::dmq_contents::<Runtime>(recipient)
		}

		fn inbound_hrmp_channels_contents(
			recipient: ParaId
		) -> BTreeMap<ParaId, Vec<InboundHrmpMessage<BlockNumber>>> {
			parachains_runtime_api_impl::inbound_hrmp_channels_contents::<Runtime>(recipient)
		}

		fn validation_code_by_hash(hash: ValidationCodeHash) -> Option<ValidationCode> {
			parachains_runtime_api_impl::validation_code_by_hash::<Runtime>(hash)
		}
	}

	impl beefy_primitives::BeefyApi<Block> for Runtime {
		fn validator_set() -> beefy_primitives::ValidatorSet<BeefyId> {
			// dummy implementation due to lack of BEEFY pallet.
			beefy_primitives::ValidatorSet { validators: Vec::new(), id: 0 }
		}
	}

	impl pallet_mmr_primitives::MmrApi<Block, Hash> for Runtime {
		fn generate_proof(_leaf_index: u64)
			-> Result<(mmr::EncodableOpaqueLeaf, mmr::Proof<Hash>), mmr::Error>
		{
			// dummy implementation due to lack of MMR pallet.
			Err(mmr::Error::GenerateProof)
		}

		fn verify_proof(_leaf: mmr::EncodableOpaqueLeaf, _proof: mmr::Proof<Hash>)
			-> Result<(), mmr::Error>
		{
			// dummy implementation due to lack of MMR pallet.
			Err(mmr::Error::Verify)
		}

		fn verify_proof_stateless(
			_root: Hash,
			_leaf: mmr::EncodableOpaqueLeaf,
			_proof: mmr::Proof<Hash>
		) -> Result<(), mmr::Error> {
			// dummy implementation due to lack of MMR pallet.
			Err(mmr::Error::Verify)
		}
	}

	impl fg_primitives::GrandpaApi<Block> for Runtime {
		fn grandpa_authorities() -> Vec<(GrandpaId, u64)> {
			Grandpa::grandpa_authorities()
		}

		fn current_set_id() -> fg_primitives::SetId {
			Grandpa::current_set_id()
		}

		fn submit_report_equivocation_unsigned_extrinsic(
			equivocation_proof: fg_primitives::EquivocationProof<
				<Block as BlockT>::Hash,
				sp_runtime::traits::NumberFor<Block>,
			>,
			key_owner_proof: fg_primitives::OpaqueKeyOwnershipProof,
		) -> Option<()> {
			let key_owner_proof = key_owner_proof.decode()?;

			Grandpa::submit_unsigned_equivocation_report(
				equivocation_proof,
				key_owner_proof,
			)
		}

		fn generate_key_ownership_proof(
			_set_id: fg_primitives::SetId,
			authority_id: fg_primitives::AuthorityId,
		) -> Option<fg_primitives::OpaqueKeyOwnershipProof> {
			use parity_scale_codec::Encode;

			Historical::prove((fg_primitives::KEY_TYPE, authority_id))
				.map(|p| p.encode())
				.map(fg_primitives::OpaqueKeyOwnershipProof::new)
		}
	}

	impl babe_primitives::BabeApi<Block> for Runtime {
		fn configuration() -> babe_primitives::BabeGenesisConfiguration {
			// The choice of `c` parameter (where `1 - c` represents the
			// probability of a slot being empty), is done in accordance to the
			// slot duration and expected target block time, for safely
			// resisting network delays of maximum two seconds.
			// <https://research.web3.foundation/en/latest/polkadot/BABE/Babe/#6-practical-results>
			babe_primitives::BabeGenesisConfiguration {
				slot_duration: Babe::slot_duration(),
				epoch_length: EpochDuration::get(),
				c: BABE_GENESIS_EPOCH_CONFIG.c,
				genesis_authorities: Babe::authorities(),
				randomness: Babe::randomness(),
				allowed_slots: BABE_GENESIS_EPOCH_CONFIG.allowed_slots,
			}
		}

		fn current_epoch_start() -> babe_primitives::Slot {
			Babe::current_epoch_start()
		}

		fn current_epoch() -> babe_primitives::Epoch {
			Babe::current_epoch()
		}

		fn next_epoch() -> babe_primitives::Epoch {
			Babe::next_epoch()
		}

		fn generate_key_ownership_proof(
			_slot: babe_primitives::Slot,
			authority_id: babe_primitives::AuthorityId,
		) -> Option<babe_primitives::OpaqueKeyOwnershipProof> {
			use parity_scale_codec::Encode;

			Historical::prove((babe_primitives::KEY_TYPE, authority_id))
				.map(|p| p.encode())
				.map(babe_primitives::OpaqueKeyOwnershipProof::new)
		}

		fn submit_report_equivocation_unsigned_extrinsic(
			equivocation_proof: babe_primitives::EquivocationProof<<Block as BlockT>::Header>,
			key_owner_proof: babe_primitives::OpaqueKeyOwnershipProof,
		) -> Option<()> {
			let key_owner_proof = key_owner_proof.decode()?;

			Babe::submit_unsigned_equivocation_report(
				equivocation_proof,
				key_owner_proof,
			)
		}
	}

	impl authority_discovery_primitives::AuthorityDiscoveryApi<Block> for Runtime {
		fn authorities() -> Vec<AuthorityDiscoveryId> {
			parachains_runtime_api_impl::relevant_authority_ids::<Runtime>()
		}
	}

	impl sp_session::SessionKeys<Block> for Runtime {
		fn generate_session_keys(seed: Option<Vec<u8>>) -> Vec<u8> {
			SessionKeys::generate(seed)
		}

		fn decode_session_keys(
			encoded: Vec<u8>,
		) -> Option<Vec<(Vec<u8>, sp_core::crypto::KeyTypeId)>> {
			SessionKeys::decode_into_raw_public_keys(&encoded)
		}
	}

	impl frame_system_rpc_runtime_api::AccountNonceApi<Block, AccountId, Nonce> for Runtime {
		fn account_nonce(account: AccountId) -> Nonce {
			System::account_nonce(account)
		}
	}

	impl pallet_transaction_payment_rpc_runtime_api::TransactionPaymentApi<
		Block,
		Balance,
	> for Runtime {
		fn query_info(uxt: <Block as BlockT>::Extrinsic, len: u32) -> RuntimeDispatchInfo<Balance> {
			TransactionPayment::query_info(uxt, len)
		}
		fn query_fee_details(uxt: <Block as BlockT>::Extrinsic, len: u32) -> FeeDetails<Balance> {
			TransactionPayment::query_fee_details(uxt, len)
		}
	}

	#[cfg(feature = "try-runtime")]
	impl frame_try_runtime::TryRuntime<Block> for Runtime {
		fn on_runtime_upgrade() -> Result<(Weight, Weight), sp_runtime::RuntimeString> {
			log::info!("try-runtime::on_runtime_upgrade westend.");
			let weight = Executive::try_runtime_upgrade()?;
			Ok((weight, BlockWeights::get().max_block))
		}
	}

	#[cfg(feature = "runtime-benchmarks")]
	impl frame_benchmarking::Benchmark<Block> for Runtime {
		fn benchmark_metadata(extra: bool) -> (
			Vec<frame_benchmarking::BenchmarkList>,
			Vec<frame_support::traits::StorageInfo>,
		) {
			use frame_benchmarking::{list_benchmark, Benchmarking, BenchmarkList};
			use frame_support::traits::StorageInfoTrait;

			use pallet_session_benchmarking::Pallet as SessionBench;
			use pallet_offences_benchmarking::Pallet as OffencesBench;
			use frame_system_benchmarking::Pallet as SystemBench;

			type XcmBalances = pallet_xcm_benchmarks::fungible::Pallet::<Runtime>;
			type XcmGeneric = pallet_xcm_benchmarks::xcm_generic::Pallet::<Runtime>;

			let mut list = Vec::<BenchmarkList>::new();

			// Polkadot
			// NOTE: Make sure to prefix these `runtime_common::` so that path resolves correctly
			// in the generated file.
			list_benchmark!(list, extra, runtime_common::auctions, Auctions);
			list_benchmark!(list, extra, runtime_common::crowdloan, Crowdloan);
			list_benchmark!(list, extra, runtime_common::paras_registrar, Registrar);
			list_benchmark!(list, extra, runtime_common::slots, Slots);

			// Substrate
			list_benchmark!(list, extra, pallet_balances, Balances);
			list_benchmark!(list, extra, pallet_election_provider_multi_phase, ElectionProviderMultiPhase);
			list_benchmark!(list, extra, pallet_identity, Identity);
			list_benchmark!(list, extra, pallet_im_online, ImOnline);
			list_benchmark!(list, extra, pallet_indices, Indices);
			list_benchmark!(list, extra, pallet_multisig, Multisig);
			list_benchmark!(list, extra, pallet_offences, OffencesBench::<Runtime>);
			list_benchmark!(list, extra, pallet_proxy, Proxy);
			list_benchmark!(list, extra, pallet_scheduler, Scheduler);
			list_benchmark!(list, extra, pallet_session, SessionBench::<Runtime>);
			list_benchmark!(list, extra, pallet_staking, Staking);
			list_benchmark!(list, extra, frame_system, SystemBench::<Runtime>);
			list_benchmark!(list, extra, pallet_timestamp, Timestamp);
			list_benchmark!(list, extra, pallet_utility, Utility);
			list_benchmark!(list, extra, pallet_vesting, Vesting);

			// XCM Benchmarks
			// NOTE: Make sure you point to the individual modules below.
			list_benchmark!(list, extra, pallet_xcm_benchmarks::fungible, XcmBalances);
			list_benchmark!(list, extra, pallet_xcm_benchmarks::xcm_generic, XcmGeneric);

			let storage_info = AllPalletsWithSystem::storage_info();

			return (list, storage_info)
		}

		fn dispatch_benchmark(
			config: frame_benchmarking::BenchmarkConfig,
		) -> Result<
			Vec<frame_benchmarking::BenchmarkBatch>,
			sp_runtime::RuntimeString,
		> {
			use frame_benchmarking::{Benchmarking, BenchmarkBatch, add_benchmark, TrackedStorageKey};
			// Trying to add benchmarks directly to some pallets caused cyclic dependency issues.
			// To get around that, we separated the benchmarks into its own crate.
			use pallet_session_benchmarking::Pallet as SessionBench;
			use pallet_offences_benchmarking::Pallet as OffencesBench;
			use frame_system_benchmarking::Pallet as SystemBench;

			impl pallet_session_benchmarking::Config for Runtime {}
			impl pallet_offences_benchmarking::Config for Runtime {}
			impl frame_system_benchmarking::Config for Runtime {}

			use xcm::latest::MultiAsset;

			impl pallet_xcm_benchmarks::Config for Runtime {
				type XcmConfig = XcmConfig;
				type AccountIdConverter = LocationConverter;
				type ValidDestination = Westend;
			}

			impl pallet_xcm_benchmarks::xcm_generic::Config for Runtime {
				type Call = Call;

				fn worst_case_response() -> (u64, Response) {
					let assets: MultiAssets = (Concrete(WndLocation::get()), 1 * UNITS).into();
					(0, Response::Assets(assets))
				}
			}

			impl pallet_xcm_benchmarks::fungible::Config for Runtime {
				type TransactAsset = Balances;

				type CheckedAccount = CheckAccount;

				fn get_multi_asset() -> MultiAsset {
					MultiAsset {
						id: Concrete(WndLocation::get()),
						fun: Fungible(1 * UNITS),
					}
				}
			}

			type XcmBalances = pallet_xcm_benchmarks::fungible::Pallet::<Runtime>;
			type XcmGeneric = pallet_xcm_benchmarks::xcm_generic::Pallet::<Runtime>;

			let whitelist: Vec<TrackedStorageKey> = vec![
				// Block Number
				hex_literal::hex!("26aa394eea5630e07c48ae0c9558cef702a5c1b19ab7a04f536c519aca4983ac").to_vec().into(),
				// Total Issuance
				hex_literal::hex!("c2261276cc9d1f8598ea4b6a74b15c2f57c875e4cff74148e4628f264b974c80").to_vec().into(),
				// Execution Phase
				hex_literal::hex!("26aa394eea5630e07c48ae0c9558cef7ff553b5a9862a516939d82b3d3d8661a").to_vec().into(),
				// Event Count
				hex_literal::hex!("26aa394eea5630e07c48ae0c9558cef70a98fdbe9ce6c55837576c60c7af3850").to_vec().into(),
				// System Events
				hex_literal::hex!("26aa394eea5630e07c48ae0c9558cef780d41e5e16056765bc8461851072c9d7").to_vec().into(),
				// Treasury Account
				hex_literal::hex!("26aa394eea5630e07c48ae0c9558cef7b99d880ec681799c0cf30e8886371da95ecffd7b6c0f78751baa9d281e0bfa3a6d6f646c70792f74727372790000000000000000000000000000000000000000").to_vec().into(),
			];

			let mut batches = Vec::<BenchmarkBatch>::new();
			let params = (&config, &whitelist);

			// Polkadot
			// NOTE: Make sure to prefix these `runtime_common::` so that path resolves correctly
			// in the generated file.
			add_benchmark!(params, batches, runtime_common::auctions, Auctions);
			add_benchmark!(params, batches, runtime_common::crowdloan, Crowdloan);
			add_benchmark!(params, batches, runtime_common::paras_registrar, Registrar);
			add_benchmark!(params, batches, runtime_common::slots, Slots);

			// Substrate
			add_benchmark!(params, batches, pallet_balances, Balances);
			add_benchmark!(params, batches, pallet_election_provider_multi_phase, ElectionProviderMultiPhase);
			add_benchmark!(params, batches, pallet_identity, Identity);
			add_benchmark!(params, batches, pallet_im_online, ImOnline);
			add_benchmark!(params, batches, pallet_indices, Indices);
			add_benchmark!(params, batches, pallet_multisig, Multisig);
			add_benchmark!(params, batches, pallet_offences, OffencesBench::<Runtime>);
			add_benchmark!(params, batches, pallet_proxy, Proxy);
			add_benchmark!(params, batches, pallet_scheduler, Scheduler);
			add_benchmark!(params, batches, pallet_session, SessionBench::<Runtime>);
			add_benchmark!(params, batches, pallet_staking, Staking);
			add_benchmark!(params, batches, frame_system, SystemBench::<Runtime>);
			add_benchmark!(params, batches, pallet_timestamp, Timestamp);
			add_benchmark!(params, batches, pallet_utility, Utility);
			add_benchmark!(params, batches, pallet_vesting, Vesting);

			// XCM Benchmarks
			// NOTE: Make sure you point to the individual modules below.
			add_benchmark!(params, batches, pallet_xcm_benchmarks::fungible, XcmBalances);
			add_benchmark!(params, batches, pallet_xcm_benchmarks::xcm_generic, XcmGeneric);

			if batches.is_empty() { return Err("Benchmark not found for this pallet.".into()) }
			Ok(batches)
		}
	}
}<|MERGE_RESOLUTION|>--- conflicted
+++ resolved
@@ -908,14 +908,8 @@
 );
 
 parameter_types! {
-<<<<<<< HEAD
-	pub const Westend: MultiLocation = X1(Parachain(1000));
-	pub const Westmint: MultiAssetFilter = Wild(AllOf { fun: WildFungible, id: Concrete(WndLocation::get()) });
-	pub const WestendForWestmint: (MultiAssetFilter, MultiLocation) = (Westmint::get(), Westend::get());
-=======
 	pub const WestendForWestmint: (MultiAssetFilter, MultiLocation) =
 		(Wild(AllOf { fun: WildFungible, id: Concrete(WndLocation::get()) }), Parachain(1000).into());
->>>>>>> 0f5e37ce
 }
 pub type TrustedTeleporters = (xcm_builder::Case<WestendForWestmint>,);
 
