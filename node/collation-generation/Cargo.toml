[package]
name = "polkadot-node-collation-generation"
version = "0.1.0"
authors = ["Parity Technologies <admin@parity.io>"]
edition = "2018"

[dependencies]
futures = "0.3.12"
tracing = "0.1.25"
polkadot-erasure-coding = { path = "../../erasure-coding" }
polkadot-node-primitives = { path = "../primitives" }
polkadot-node-subsystem = { path = "../subsystem" }
polkadot-node-subsystem-util = { path = "../subsystem-util" }
polkadot-primitives = { path = "../../primitives" }
<<<<<<< HEAD
sp-core = { git = "https://github.com/paritytech/substrate", branch = "polkadot-v0.8.29" }
=======
sp-core = { git = "https://github.com/paritytech/substrate", branch = "polkadot-v0.8.30" }
>>>>>>> 6d781dda
thiserror = "1.0.23"

[dev-dependencies]
polkadot-node-subsystem-test-helpers = { path = "../subsystem-test-helpers" }<|MERGE_RESOLUTION|>--- conflicted
+++ resolved
@@ -12,11 +12,7 @@
 polkadot-node-subsystem = { path = "../subsystem" }
 polkadot-node-subsystem-util = { path = "../subsystem-util" }
 polkadot-primitives = { path = "../../primitives" }
-<<<<<<< HEAD
-sp-core = { git = "https://github.com/paritytech/substrate", branch = "polkadot-v0.8.29" }
-=======
 sp-core = { git = "https://github.com/paritytech/substrate", branch = "polkadot-v0.8.30" }
->>>>>>> 6d781dda
 thiserror = "1.0.23"
 
 [dev-dependencies]
