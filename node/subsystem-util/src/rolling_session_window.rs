// Copyright 2021 Parity Technologies (UK) Ltd.
// This file is part of Polkadot.

// Polkadot is free software: you can redistribute it and/or modify
// it under the terms of the GNU General Public License as published by
// the Free Software Foundation, either version 3 of the License, or
// (at your option) any later version.

// Polkadot is distributed in the hope that it will be useful,
// but WITHOUT ANY WARRANTY; without even the implied warranty of
// MERCHANTABILITY or FITNESS FOR A PARTICULAR PURPOSE.  See the
// GNU General Public License for more details.

// You should have received a copy of the GNU General Public License
// along with Polkadot.  If not, see <http://www.gnu.org/licenses/>.

//! A rolling window of sessions and cached session info, updated by the state of newly imported blocks.
//!
//! This is useful for consensus components which need to stay up-to-date about recent sessions but don't
//! care about the state of particular blocks.

use polkadot_primitives::v1::{Hash, SessionIndex, SessionInfo};

use futures::channel::oneshot;
use polkadot_node_subsystem::{
	errors::RuntimeApiError,
	messages::{RuntimeApiMessage, RuntimeApiRequest},
	overseer, SubsystemContext,
};

/// Sessions unavailable in state to cache.
#[derive(Debug)]
pub enum SessionsUnavailableKind {
	/// Runtime API subsystem was unavailable.
	RuntimeApiUnavailable(oneshot::Canceled),
	/// The runtime API itself returned an error.
	RuntimeApi(RuntimeApiError),
	/// Missing session info from runtime API.
	Missing,
}

/// Information about the sessions being fetched.
#[derive(Debug)]
pub struct SessionsUnavailableInfo {
	/// The desired window start.
	pub window_start: SessionIndex,
	/// The desired window end.
	pub window_end: SessionIndex,
	/// The block hash whose state the sessions were meant to be drawn from.
	pub block_hash: Hash,
}

/// Sessions were unavailable to fetch from the state for some reason.
#[derive(Debug)]
pub struct SessionsUnavailable {
	/// The error kind.
	kind: SessionsUnavailableKind,
	/// The info about the session window, if any.
	info: Option<SessionsUnavailableInfo>,
}

/// An indicated update of the rolling session window.
#[derive(Debug, PartialEq, Clone)]
pub enum SessionWindowUpdate {
	/// The session window was just initialized to the current values.
	Initialized {
		/// The start of the window (inclusive).
		window_start: SessionIndex,
		/// The end of the window (inclusive).
		window_end: SessionIndex,
	},
	/// The session window was just advanced from one range to a new one.
	Advanced {
		/// The previous start of the window (inclusive).
		prev_window_start: SessionIndex,
		/// The previous end of the window (inclusive).
		prev_window_end: SessionIndex,
		/// The new start of the window (inclusive).
		new_window_start: SessionIndex,
		/// The new end of the window (inclusive).
		new_window_end: SessionIndex,
	},
	/// The session window was unchanged.
	Unchanged,
}

/// A rolling window of sessions and cached session info.
#[derive(Default)]
pub struct RollingSessionWindow {
	earliest_session: Option<SessionIndex>,
	session_info: Vec<SessionInfo>,
	window_size: SessionIndex,
}

impl RollingSessionWindow {
	/// Initialize a new session info cache with the given window size.
	pub fn new(window_size: SessionIndex) -> Self {
		RollingSessionWindow { earliest_session: None, session_info: Vec::new(), window_size }
	}

	/// Initialize a new session info cache with the given window size and
	/// initial data.
	pub fn with_session_info(
		window_size: SessionIndex,
		earliest_session: SessionIndex,
		session_info: Vec<SessionInfo>,
	) -> Self {
		RollingSessionWindow { earliest_session: Some(earliest_session), session_info, window_size }
	}

	/// Access the session info for the given session index, if stored within the window.
	pub fn session_info(&self, index: SessionIndex) -> Option<&SessionInfo> {
		self.earliest_session.and_then(|earliest| {
			if index < earliest {
				None
			} else {
				self.session_info.get((index - earliest) as usize)
			}
		})
	}

	/// Access the index of the earliest session, if the window is not empty.
	pub fn earliest_session(&self) -> Option<SessionIndex> {
		self.earliest_session.clone()
	}

	/// Access the index of the latest session, if the window is not empty.
	pub fn latest_session(&self) -> Option<SessionIndex> {
		self.earliest_session
			.map(|earliest| earliest + (self.session_info.len() as SessionIndex).saturating_sub(1))
	}

	/// When inspecting a new import notification, updates the session info cache to match
	/// the session of the imported block's child.
	///
	/// this only needs to be called on heads where we are directly notified about import, as sessions do
	/// not change often and import notifications are expected to be typically increasing in session number.
	///
	/// some backwards drift in session index is acceptable.
	pub async fn cache_session_info_for_head(
		&mut self,
		ctx: &mut (impl SubsystemContext + overseer::SubsystemContext),
		block_hash: Hash,
<<<<<<< HEAD
		_block_header: &Header, // TODO: remove
=======
>>>>>>> 71a721eb
	) -> Result<SessionWindowUpdate, SessionsUnavailable> {
		if self.window_size == 0 {
			return Ok(SessionWindowUpdate::Unchanged)
		}

		let session_index = {
			let (s_tx, s_rx) = oneshot::channel();

			// We're requesting session index of a child to populate the cache in advance.
			ctx.send_message(RuntimeApiMessage::Request(
				block_hash,
				RuntimeApiRequest::SessionIndexForChild(s_tx),
			))
			.await;

			match s_rx.await {
				Ok(Ok(s)) => s,
				Ok(Err(e)) =>
					return Err(SessionsUnavailable {
						kind: SessionsUnavailableKind::RuntimeApi(e),
						info: None,
					}),
				Err(e) =>
					return Err(SessionsUnavailable {
						kind: SessionsUnavailableKind::RuntimeApiUnavailable(e),
						info: None,
					}),
			}
		};

		match self.earliest_session {
			None => {
				// First block processed on start-up.

				let window_start = session_index.saturating_sub(self.window_size - 1);

				match load_all_sessions(ctx, block_hash, window_start, session_index).await {
					Err(kind) => Err(SessionsUnavailable {
						kind,
						info: Some(SessionsUnavailableInfo {
							window_start,
							window_end: session_index,
							block_hash,
						}),
					}),
					Ok(s) => {
						let update = SessionWindowUpdate::Initialized {
							window_start,
							window_end: session_index,
						};

						self.earliest_session = Some(window_start);
						self.session_info = s;

						Ok(update)
					},
				}
			},
			Some(old_window_start) => {
				let latest =
					self.latest_session().expect("latest always exists if earliest does; qed");

				// Either cached or ancient.
				if session_index <= latest {
					return Ok(SessionWindowUpdate::Unchanged)
				}

				let old_window_end = latest;

				let window_start = session_index.saturating_sub(self.window_size - 1);

				// keep some of the old window, if applicable.
				let overlap_start = window_start.saturating_sub(old_window_start);

				let fresh_start = if latest < window_start { window_start } else { latest + 1 };

				match load_all_sessions(ctx, block_hash, fresh_start, session_index).await {
					Err(kind) => Err(SessionsUnavailable {
						kind,
						info: Some(SessionsUnavailableInfo {
							window_start: fresh_start,
							window_end: session_index,
							block_hash,
						}),
					}),
					Ok(s) => {
						let update = SessionWindowUpdate::Advanced {
							prev_window_start: old_window_start,
							prev_window_end: old_window_end,
							new_window_start: window_start,
							new_window_end: session_index,
						};

						let outdated =
							std::cmp::min(overlap_start as usize, self.session_info.len());
						self.session_info.drain(..outdated);
						self.session_info.extend(s);
						// we need to account for this case:
						// window_start ................................... session_index
						//              old_window_start ........... latest
						let new_earliest = std::cmp::max(window_start, old_window_start);
						self.earliest_session = Some(new_earliest);

						Ok(update)
					},
				}
			},
		}
	}
}

async fn load_all_sessions(
	ctx: &mut (impl SubsystemContext + overseer::SubsystemContext),
	block_hash: Hash,
	start: SessionIndex,
	end_inclusive: SessionIndex,
) -> Result<Vec<SessionInfo>, SessionsUnavailableKind> {
	let mut v = Vec::new();
	for i in start..=end_inclusive {
		let (tx, rx) = oneshot::channel();
		ctx.send_message(RuntimeApiMessage::Request(
			block_hash,
			RuntimeApiRequest::SessionInfo(i, tx),
		))
		.await;

		let session_info = match rx.await {
			Ok(Ok(Some(s))) => s,
			Ok(Ok(None)) => return Err(SessionsUnavailableKind::Missing),
			Ok(Err(e)) => return Err(SessionsUnavailableKind::RuntimeApi(e)),
			Err(canceled) => return Err(SessionsUnavailableKind::RuntimeApiUnavailable(canceled)),
		};

		v.push(session_info);
	}

	Ok(v)
}

#[cfg(test)]
mod tests {
	use super::*;
	use assert_matches::assert_matches;
	use polkadot_node_subsystem::messages::{AllMessages, AvailabilityRecoveryMessage};
	use polkadot_node_subsystem_test_helpers::make_subsystem_context;
	use polkadot_primitives::v1::Header;
	use sp_core::testing::TaskExecutor;

	const TEST_WINDOW_SIZE: SessionIndex = 6 + 1;

	fn dummy_session_info(index: SessionIndex) -> SessionInfo {
		SessionInfo {
			validators: Vec::new(),
			discovery_keys: Vec::new(),
			assignment_keys: Vec::new(),
			validator_groups: Vec::new(),
			n_cores: index as _,
			zeroth_delay_tranche_width: index as _,
			relay_vrf_modulo_samples: index as _,
			n_delay_tranches: index as _,
			no_show_slots: index as _,
			needed_approvals: index as _,
		}
	}

	fn cache_session_info_test(
		expected_start_session: SessionIndex,
		session: SessionIndex,
		mut window: RollingSessionWindow,
		expect_requests_from: SessionIndex,
	) {
		let header = Header {
			digest: Default::default(),
			extrinsics_root: Default::default(),
			number: 5,
			state_root: Default::default(),
			parent_hash: Default::default(),
		};

		let pool = TaskExecutor::new();
		let (mut ctx, mut handle) =
			make_subsystem_context::<AvailabilityRecoveryMessage, _>(pool.clone());

		let hash = header.hash();

		let test_fut = {
			Box::pin(async move {
				window.cache_session_info_for_head(&mut ctx, hash).await.unwrap();

				assert_eq!(window.earliest_session, Some(expected_start_session));
				assert_eq!(
					window.session_info,
					(expected_start_session..=session).map(dummy_session_info).collect::<Vec<_>>(),
				);
			})
		};

		let aux_fut = Box::pin(async move {
			assert_matches!(
				handle.recv().await,
				AllMessages::RuntimeApi(RuntimeApiMessage::Request(
					h,
					RuntimeApiRequest::SessionIndexForChild(s_tx),
				)) => {
					assert_eq!(h, hash);
					let _ = s_tx.send(Ok(session));
				}
			);

			for i in expect_requests_from..=session {
				assert_matches!(
					handle.recv().await,
					AllMessages::RuntimeApi(RuntimeApiMessage::Request(
						h,
						RuntimeApiRequest::SessionInfo(j, s_tx),
					)) => {
						assert_eq!(h, hash);
						assert_eq!(i, j);
						let _ = s_tx.send(Ok(Some(dummy_session_info(i))));
					}
				);
			}
		});

		futures::executor::block_on(futures::future::join(test_fut, aux_fut));
	}

	#[test]
	fn cache_session_info_first_early() {
		cache_session_info_test(0, 1, RollingSessionWindow::new(TEST_WINDOW_SIZE), 0);
	}

	#[test]
	fn cache_session_info_does_not_underflow() {
		let window = RollingSessionWindow {
			earliest_session: Some(1),
			session_info: vec![dummy_session_info(1)],
			window_size: TEST_WINDOW_SIZE,
		};

		cache_session_info_test(1, 2, window, 2);
	}

	#[test]
	fn cache_session_info_first_late() {
		cache_session_info_test(
			(100 as SessionIndex).saturating_sub(TEST_WINDOW_SIZE - 1),
			100,
			RollingSessionWindow::new(TEST_WINDOW_SIZE),
			(100 as SessionIndex).saturating_sub(TEST_WINDOW_SIZE - 1),
		);
	}

	#[test]
	fn cache_session_info_jump() {
		let window = RollingSessionWindow {
			earliest_session: Some(50),
			session_info: vec![
				dummy_session_info(50),
				dummy_session_info(51),
				dummy_session_info(52),
			],
			window_size: TEST_WINDOW_SIZE,
		};

		cache_session_info_test(
			(100 as SessionIndex).saturating_sub(TEST_WINDOW_SIZE - 1),
			100,
			window,
			(100 as SessionIndex).saturating_sub(TEST_WINDOW_SIZE - 1),
		);
	}

	#[test]
	fn cache_session_info_roll_full() {
		let start = 99 - (TEST_WINDOW_SIZE - 1);
		let window = RollingSessionWindow {
			earliest_session: Some(start),
			session_info: (start..=99).map(dummy_session_info).collect(),
			window_size: TEST_WINDOW_SIZE,
		};

		cache_session_info_test(
			(100 as SessionIndex).saturating_sub(TEST_WINDOW_SIZE - 1),
			100,
			window,
			100, // should only make one request.
		);
	}

	#[test]
	fn cache_session_info_roll_many_full() {
		let start = 97 - (TEST_WINDOW_SIZE - 1);
		let window = RollingSessionWindow {
			earliest_session: Some(start),
			session_info: (start..=97).map(dummy_session_info).collect(),
			window_size: TEST_WINDOW_SIZE,
		};

		cache_session_info_test(
			(100 as SessionIndex).saturating_sub(TEST_WINDOW_SIZE - 1),
			100,
			window,
			98,
		);
	}

	#[test]
	fn cache_session_info_roll_early() {
		let start = 0;
		let window = RollingSessionWindow {
			earliest_session: Some(start),
			session_info: (0..=1).map(dummy_session_info).collect(),
			window_size: TEST_WINDOW_SIZE,
		};

		cache_session_info_test(
			0, 2, window, 2, // should only make one request.
		);
	}

	#[test]
	fn cache_session_info_roll_many_early() {
		let start = 0;
		let window = RollingSessionWindow {
			earliest_session: Some(start),
			session_info: (0..=1).map(dummy_session_info).collect(),
			window_size: TEST_WINDOW_SIZE,
		};

		cache_session_info_test(0, 3, window, 2);
	}

	#[test]
	fn any_session_unavailable_for_caching_means_no_change() {
		let session: SessionIndex = 6;
		let start_session = session.saturating_sub(TEST_WINDOW_SIZE - 1);

		let header = Header {
			digest: Default::default(),
			extrinsics_root: Default::default(),
			number: 5,
			state_root: Default::default(),
			parent_hash: Default::default(),
		};

		let pool = TaskExecutor::new();
		let (mut ctx, mut handle) = make_subsystem_context::<(), _>(pool.clone());

		let mut window = RollingSessionWindow::new(TEST_WINDOW_SIZE);
		let hash = header.hash();

		let test_fut = {
			Box::pin(async move {
				let res = window.cache_session_info_for_head(&mut ctx, hash).await;

				assert!(res.is_err());
			})
		};

		let aux_fut = Box::pin(async move {
			assert_matches!(
				handle.recv().await,
				AllMessages::RuntimeApi(RuntimeApiMessage::Request(
					h,
					RuntimeApiRequest::SessionIndexForChild(s_tx),
				)) => {
					assert_eq!(h, hash);
					let _ = s_tx.send(Ok(session));
				}
			);

			for i in start_session..=session {
				assert_matches!(
					handle.recv().await,
					AllMessages::RuntimeApi(RuntimeApiMessage::Request(
						h,
						RuntimeApiRequest::SessionInfo(j, s_tx),
					)) => {
						assert_eq!(h, hash);
						assert_eq!(i, j);

						let _ = s_tx.send(Ok(if i == session {
							None
						} else {
							Some(dummy_session_info(i))
						}));
					}
				);
			}
		});

		futures::executor::block_on(futures::future::join(test_fut, aux_fut));
	}

	#[test]
	fn request_session_info_for_genesis() {
		let session: SessionIndex = 0;

		let header = Header {
			digest: Default::default(),
			extrinsics_root: Default::default(),
			number: 0,
			state_root: Default::default(),
			parent_hash: Default::default(),
		};

		let pool = TaskExecutor::new();
		let (mut ctx, mut handle) = make_subsystem_context::<(), _>(pool.clone());

		let mut window = RollingSessionWindow::new(TEST_WINDOW_SIZE);
		let hash = header.hash();

		let test_fut = {
			Box::pin(async move {
				window.cache_session_info_for_head(&mut ctx, hash).await.unwrap();

				assert_eq!(window.earliest_session, Some(session));
				assert_eq!(window.session_info, vec![dummy_session_info(session)]);
			})
		};

		let aux_fut = Box::pin(async move {
			assert_matches!(
				handle.recv().await,
				AllMessages::RuntimeApi(RuntimeApiMessage::Request(
					h,
					RuntimeApiRequest::SessionIndexForChild(s_tx),
				)) => {
					assert_eq!(h, hash);
					let _ = s_tx.send(Ok(session));
				}
			);

			assert_matches!(
				handle.recv().await,
				AllMessages::RuntimeApi(RuntimeApiMessage::Request(
					h,
					RuntimeApiRequest::SessionInfo(s, s_tx),
				)) => {
					assert_eq!(h, hash);
					assert_eq!(s, session);

					let _ = s_tx.send(Ok(Some(dummy_session_info(s))));
				}
			);
		});

		futures::executor::block_on(futures::future::join(test_fut, aux_fut));
	}
}<|MERGE_RESOLUTION|>--- conflicted
+++ resolved
@@ -141,10 +141,6 @@
 		&mut self,
 		ctx: &mut (impl SubsystemContext + overseer::SubsystemContext),
 		block_hash: Hash,
-<<<<<<< HEAD
-		_block_header: &Header, // TODO: remove
-=======
->>>>>>> 71a721eb
 	) -> Result<SessionWindowUpdate, SessionsUnavailable> {
 		if self.window_size == 0 {
 			return Ok(SessionWindowUpdate::Unchanged)
