[package]
name = "polkadot-test-service"
version = "0.9.13"
authors = ["Parity Technologies <admin@parity.io>"]
edition = "2018"

[dependencies]
futures = "0.3.17"
futures01 = { package = "futures", version = "0.1.29" }
hex = "0.4.3"
tracing = "0.1.29"
rand = "0.8.3"
tempfile = "3.2.0"
tokio = "1.14.0"
jsonrpsee = { git = "https://github.com/paritytech/jsonrpsee", rev = "0e46b5cea9cd632dc438a005c77bbaa5c2af562f", features = ["client"] }
serde_json = "1.0.71"

# Polkadot dependencies
polkadot-overseer = { path = "../../overseer" }
polkadot-primitives = { path = "../../../primitives" }
polkadot-parachain = { path = "../../../parachain" }
polkadot-rpc = { path = "../../../rpc" }
polkadot-runtime-common = { path = "../../../runtime/common" }
polkadot-service = { path = "../../service" }
polkadot-node-subsystem = { path = "../../subsystem" }
polkadot-node-primitives = { path = "../../primitives" }
polkadot-test-runtime = { path = "../../../runtime/test-runtime" }
polkadot-runtime-parachains = { path = "../../../runtime/parachains" }

# Substrate dependencies
sp-authority-discovery = { git = "https://github.com/paritytech/substrate", branch = "dp-jsonrpsee-integration-2" }
sc-authority-discovery = { git = "https://github.com/paritytech/substrate", branch = "dp-jsonrpsee-integration-2" }
babe = { package = "sc-consensus-babe", git = "https://github.com/paritytech/substrate", branch = "dp-jsonrpsee-integration-2" }
babe-primitives = { package = "sp-consensus-babe", git = "https://github.com/paritytech/substrate", branch = "dp-jsonrpsee-integration-2" }
consensus_common = { package = "sp-consensus", git = "https://github.com/paritytech/substrate", branch = "dp-jsonrpsee-integration-2" }
frame-benchmarking = { git = "https://github.com/paritytech/substrate", branch = "dp-jsonrpsee-integration-2" }
frame-system = { git = "https://github.com/paritytech/substrate", branch = "dp-jsonrpsee-integration-2" }
grandpa = { package = "sc-finality-grandpa", git = "https://github.com/paritytech/substrate", branch = "dp-jsonrpsee-integration-2" }
grandpa_primitives = { package = "sp-finality-grandpa", git = "https://github.com/paritytech/substrate", branch = "dp-jsonrpsee-integration-2" }
inherents = { package = "sp-inherents", git = "https://github.com/paritytech/substrate", branch = "dp-jsonrpsee-integration-2" }
pallet-staking = { git = "https://github.com/paritytech/substrate", branch = "dp-jsonrpsee-integration-2" }
pallet-balances = { git = "https://github.com/paritytech/substrate", branch = "dp-jsonrpsee-integration-2" }
pallet-transaction-payment = { git = "https://github.com/paritytech/substrate", branch = "dp-jsonrpsee-integration-2" }
sc-chain-spec = { git = "https://github.com/paritytech/substrate", branch = "dp-jsonrpsee-integration-2" }
sc-cli = { git = "https://github.com/paritytech/substrate", branch = "dp-jsonrpsee-integration-2" }
sc-client-api = { git = "https://github.com/paritytech/substrate", branch = "dp-jsonrpsee-integration-2" }
sc-consensus = { git = "https://github.com/paritytech/substrate", branch = "dp-jsonrpsee-integration-2" }
sc-executor = { git = "https://github.com/paritytech/substrate", branch = "dp-jsonrpsee-integration-2" }
sc-network = { git = "https://github.com/paritytech/substrate", branch = "dp-jsonrpsee-integration-2" }
sc-tracing = { git = "https://github.com/paritytech/substrate", branch = "dp-jsonrpsee-integration-2" }
sc-transaction-pool = { git = "https://github.com/paritytech/substrate", branch = "dp-jsonrpsee-integration-2" }
service = { package = "sc-service", git = "https://github.com/paritytech/substrate", default-features = false , branch = "dp-jsonrpsee-integration-2" }
sp-arithmetic = { git = "https://github.com/paritytech/substrate", branch = "dp-jsonrpsee-integration-2" }
sp-blockchain = { git = "https://github.com/paritytech/substrate", branch = "dp-jsonrpsee-integration-2" }
sp-core = { git = "https://github.com/paritytech/substrate", branch = "dp-jsonrpsee-integration-2" }
sp-keyring = { git = "https://github.com/paritytech/substrate", branch = "dp-jsonrpsee-integration-2" }
sp-runtime = { git = "https://github.com/paritytech/substrate", branch = "dp-jsonrpsee-integration-2" }
sp-state-machine = { git = "https://github.com/paritytech/substrate", branch = "dp-jsonrpsee-integration-2" }
substrate-test-client = { git = "https://github.com/paritytech/substrate", branch = "dp-jsonrpsee-integration-2" }
<<<<<<< HEAD
=======
jsonrpsee = { git = "https://github.com/paritytech/jsonrpsee", rev = "9a3c1e981bcdbbb558b1457bbd78277a14dca2da", features = ["client"] }
serde_json = "1.0.71"
>>>>>>> ef95fb8a

[dev-dependencies]
pallet-balances = { git = "https://github.com/paritytech/substrate", default-features = false , branch = "dp-jsonrpsee-integration-2" }
substrate-test-utils = { git = "https://github.com/paritytech/substrate", branch = "dp-jsonrpsee-integration-2" }
tokio = { version = "1.14", features = ["macros"] }<|MERGE_RESOLUTION|>--- conflicted
+++ resolved
@@ -12,7 +12,7 @@
 rand = "0.8.3"
 tempfile = "3.2.0"
 tokio = "1.14.0"
-jsonrpsee = { git = "https://github.com/paritytech/jsonrpsee", rev = "0e46b5cea9cd632dc438a005c77bbaa5c2af562f", features = ["client"] }
+jsonrpsee = { git = "https://github.com/paritytech/jsonrpsee", rev = "9a3c1e981bcdbbb558b1457bbd78277a14dca2da", features = ["client"] }
 serde_json = "1.0.71"
 
 # Polkadot dependencies
@@ -57,11 +57,6 @@
 sp-runtime = { git = "https://github.com/paritytech/substrate", branch = "dp-jsonrpsee-integration-2" }
 sp-state-machine = { git = "https://github.com/paritytech/substrate", branch = "dp-jsonrpsee-integration-2" }
 substrate-test-client = { git = "https://github.com/paritytech/substrate", branch = "dp-jsonrpsee-integration-2" }
-<<<<<<< HEAD
-=======
-jsonrpsee = { git = "https://github.com/paritytech/jsonrpsee", rev = "9a3c1e981bcdbbb558b1457bbd78277a14dca2da", features = ["client"] }
-serde_json = "1.0.71"
->>>>>>> ef95fb8a
 
 [dev-dependencies]
 pallet-balances = { git = "https://github.com/paritytech/substrate", default-features = false , branch = "dp-jsonrpsee-integration-2" }
